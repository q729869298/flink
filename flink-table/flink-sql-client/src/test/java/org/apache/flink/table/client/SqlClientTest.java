/*
 * Licensed to the Apache Software Foundation (ASF) under one
 * or more contributor license agreements.  See the NOTICE file
 * distributed with this work for additional information
 * regarding copyright ownership.  The ASF licenses this file
 * to you under the Apache License, Version 2.0 (the
 * "License"); you may not use this file except in compliance
 * with the License.  You may obtain a copy of the License at
 *
 *     http://www.apache.org/licenses/LICENSE-2.0
 *
 * Unless required by applicable law or agreed to in writing, software
 * distributed under the License is distributed on an "AS IS" BASIS,
 * WITHOUT WARRANTIES OR CONDITIONS OF ANY KIND, either express or implied.
 * See the License for the specific language governing permissions and
 * limitations under the License.
 */

package org.apache.flink.table.client;

import org.apache.flink.core.testutils.CommonTestUtils;
import org.apache.flink.table.client.cli.TerminalUtils;
import org.apache.flink.util.FileUtils;

import org.jline.terminal.Terminal;
import org.junit.After;
import org.junit.Before;
import org.junit.Rule;
import org.junit.Test;
import org.junit.rules.ExpectedException;
import org.junit.rules.TemporaryFolder;
import org.junit.rules.Timeout;

import java.io.ByteArrayInputStream;
import java.io.ByteArrayOutputStream;
import java.io.File;
import java.io.IOException;
import java.io.OutputStream;
import java.net.URL;
import java.nio.charset.StandardCharsets;
import java.nio.file.Files;
import java.nio.file.Paths;
import java.nio.file.StandardOpenOption;
import java.util.Arrays;
import java.util.Collections;
import java.util.HashMap;
import java.util.List;
import java.util.Map;
import java.util.concurrent.TimeUnit;

import static org.apache.flink.configuration.ConfigConstants.ENV_FLINK_CONF_DIR;
import static org.hamcrest.CoreMatchers.containsString;
import static org.hamcrest.CoreMatchers.not;
import static org.junit.Assert.assertThat;

/** Tests for {@link SqlClient}. */
public class SqlClientTest {

    @Rule public ExpectedException thrown = ExpectedException.none();

    @Rule public TemporaryFolder tempFolder = new TemporaryFolder();

    private Map<String, String> originalEnv;

    private String historyPath;

    @Rule public Timeout timeout = new Timeout(1000, TimeUnit.SECONDS);

    @Before
    public void before() throws IOException {
        originalEnv = System.getenv();

        // prepare conf dir
        File confFolder = tempFolder.newFolder("conf");
        File confYaml = new File(confFolder, "flink-conf.yaml");
        if (!confYaml.createNewFile()) {
            throw new IOException("Can't create testing flink-conf.yaml file.");
        }

        // adjust the test environment for the purposes of this test
        Map<String, String> map = new HashMap<>(System.getenv());
        map.put(ENV_FLINK_CONF_DIR, confFolder.getAbsolutePath());
        CommonTestUtils.setEnv(map);

        historyPath = tempFolder.newFile("history").toString();
    }

    @After
    public void after() {
        CommonTestUtils.setEnv(originalEnv);
    }

    @Test
    public void testEmbeddedWithOptions() throws Exception {
        String[] args = new String[] {"embedded", "-hist", historyPath};
        String actual = runSqlClient(args);
        assertThat(actual, containsString("Command history file path: " + historyPath));
    }

    @Test
    public void testEmbeddedWithLongOptions() throws Exception {
        String[] args = new String[] {"embedded", "--history", historyPath};
        String actual = runSqlClient(args);
        assertThat(actual, containsString("Command history file path: " + historyPath));
    }

    @Test
    public void testEmbeddedWithoutOptions() throws Exception {
        String[] args = new String[] {"embedded"};
        String actual = runSqlClient(args);
        assertThat(actual, containsString("Command history file path: "));
    }

    @Test
    public void testEmptyOptions() throws Exception {
        String[] args = new String[] {};
        String actual = runSqlClient(args);
        assertThat(actual, containsString("Command history file path"));
    }

    @Test
    public void testUnsupportedGatewayMode() {
        String[] args = new String[] {"gateway"};
        thrown.expect(SqlClientException.class);
        thrown.expectMessage("Gateway mode is not supported yet.");
        SqlClient.main(args);
    }

    @Test
    public void testErrorMessage() throws Exception {
        // prepare statements which will throw exception
        String stmts =
                "CREATE TABLE T (a int) WITH ('connector' = 'invalid');\n"
                        + "SELECT * FROM T;\n"
                        + "QUIT;\n";
        String[] args = new String[] {};
        String output = runSqlClient(args, stmts);
        assertThat(
                output,
                containsString(
                        "org.apache.flink.table.api.ValidationException: Could not find any factory for identifier 'invalid'"));

        // shouldn't contain error stack
        String[] errorStack =
                new String[] {
                    "at org.apache.flink.table.factories.FactoryUtil.discoverFactory",
                    "at org.apache.flink.table.factories.FactoryUtil.createTableSource"
                };
        for (String stack : errorStack) {
            assertThat(output, not(containsString(stack)));
        }
    }

    @Test
    public void testVerboseErrorMessage() throws Exception {
        // prepare statements which will throw exception
        String stmts =
                "CREATE TABLE T (a int) WITH ('connector' = 'invalid');\n"
                        + "SET 'sql-client.verbose' = 'true';\n"
                        + "SELECT * FROM T;\n"
                        + "QUIT;\n";
        String[] args = new String[] {};
        String output = runSqlClient(args, stmts);
        String[] errors =
                new String[] {
                    "org.apache.flink.table.api.ValidationException: Could not find any factory for identifier 'invalid'",
                    "at org.apache.flink.table.factories.FactoryUtil.discoverFactory",
                    "at org.apache.flink.table.factories.FactoryUtil.createTableSource"
                };
        for (String error : errors) {
            assertThat(output, containsString(error));
        }
    }

    @Test
    public void testInitFile() throws Exception {
        List<String> statements =
                Arrays.asList(
                        "-- define table \n"
                                + "CREATE TABLE source ("
                                + "id INT,"
                                + "val STRING"
                                + ") WITH ("
                                + "  'connector' = 'values'"
                                + "); \n",
<<<<<<< HEAD
                        " -- define config \nSET key = value;\n");
=======
                        " -- define config \nSET 'key' = 'value';\n");
>>>>>>> 8758b21b
        String initFile = createSqlFile(statements, "init-sql.sql");

        String[] args = new String[] {"-i", initFile};
        String output = runSqlClient(args, "SET;\nQUIT;\n");
<<<<<<< HEAD
        assertThat(output, containsString("key=value"));
=======
        assertThat(output, containsString("'key' = 'value'"));
>>>>>>> 8758b21b
    }

    @Test
    public void testExecuteSqlFile() throws Exception {
        List<String> statements = Collections.singletonList("HELP;\n");
        String sqlFilePath = createSqlFile(statements, "test-sql.sql");
        String[] args = new String[] {"-f", sqlFilePath};
        String output = runSqlClient(args);
        final URL url = getClass().getClassLoader().getResource("sql-client-help-command.out");
        final String help = FileUtils.readFileUtf8(new File(url.getFile()));

        for (String command : help.split("\n")) {
            assertThat(output, containsString(command));
        }
    }

    @Test
    public void testExecuteSqlWithHDFSFile() throws Exception {
        String[] args = new String[] {"-f", "hdfs://path/to/file/test.sql"};
        thrown.expect(SqlClientException.class);
        thrown.expectMessage("SQL Client only supports to load files in local.");
        runSqlClient(args);
    }

    private String runSqlClient(String[] args) throws Exception {
        return runSqlClient(args, "QUIT;\n");
    }

    private String runSqlClient(String[] args, String statements) throws Exception {
        try (OutputStream out = new ByteArrayOutputStream();
                Terminal terminal =
                        TerminalUtils.createDumbTerminal(
                                new ByteArrayInputStream(
                                        statements.getBytes(StandardCharsets.UTF_8)),
                                out)) {
            SqlClient.startClient(args, () -> terminal);
            return out.toString();
        }
    }

    private String createSqlFile(List<String> statements, String name) throws IOException {
        // create sql file
        File sqlFileFolder = tempFolder.newFolder("sql-file");
        File sqlFile = new File(sqlFileFolder, name);
        if (!sqlFile.createNewFile()) {
            throw new IOException(String.format("Can't create testing %s.", name));
        }
        String sqlFilePath = sqlFile.getPath();
        Files.write(
                Paths.get(sqlFilePath),
                statements,
                StandardCharsets.UTF_8,
                StandardOpenOption.APPEND);
        return sqlFilePath;
    }
}<|MERGE_RESOLUTION|>--- conflicted
+++ resolved
@@ -183,20 +183,12 @@
                                 + ") WITH ("
                                 + "  'connector' = 'values'"
                                 + "); \n",
-<<<<<<< HEAD
-                        " -- define config \nSET key = value;\n");
-=======
                         " -- define config \nSET 'key' = 'value';\n");
->>>>>>> 8758b21b
         String initFile = createSqlFile(statements, "init-sql.sql");
 
         String[] args = new String[] {"-i", initFile};
         String output = runSqlClient(args, "SET;\nQUIT;\n");
-<<<<<<< HEAD
-        assertThat(output, containsString("key=value"));
-=======
         assertThat(output, containsString("'key' = 'value'"));
->>>>>>> 8758b21b
     }
 
     @Test
