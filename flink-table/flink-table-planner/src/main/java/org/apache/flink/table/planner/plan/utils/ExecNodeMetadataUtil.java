/*
 * Licensed to the Apache Software Foundation (ASF) under one
 * or more contributor license agreements.  See the NOTICE file
 * distributed with this work for additional information
 * regarding copyright ownership.  The ASF licenses this file
 * to you under the Apache License, Version 2.0 (the
 * "License"); you may not use this file except in compliance
 * with the License.  You may obtain a copy of the License at
 *
 *     http://www.apache.org/licenses/LICENSE-2.0
 *
 * Unless required by applicable law or agreed to in writing, software
 * distributed under the License is distributed on an "AS IS" BASIS,
 * WITHOUT WARRANTIES OR CONDITIONS OF ANY KIND, either express or implied.
 * See the License for the specific language governing permissions and
 * limitations under the License.
 */

package org.apache.flink.table.planner.plan.utils;

import org.apache.flink.annotation.Internal;
import org.apache.flink.configuration.ConfigOption;
import org.apache.flink.configuration.ConfigUtils;
import org.apache.flink.configuration.Configuration;
import org.apache.flink.configuration.ReadableConfig;
import org.apache.flink.table.api.config.ExecutionConfigOptions;
import org.apache.flink.table.api.config.TableConfigOptions;
import org.apache.flink.table.planner.plan.nodes.exec.ExecNode;
import org.apache.flink.table.planner.plan.nodes.exec.ExecNodeMetadata;
import org.apache.flink.table.planner.plan.nodes.exec.MultipleExecNodeMetadata;
import org.apache.flink.table.planner.plan.nodes.exec.batch.BatchExecCalc;
import org.apache.flink.table.planner.plan.nodes.exec.batch.BatchExecCorrelate;
import org.apache.flink.table.planner.plan.nodes.exec.batch.BatchExecExchange;
import org.apache.flink.table.planner.plan.nodes.exec.batch.BatchExecExpand;
import org.apache.flink.table.planner.plan.nodes.exec.batch.BatchExecHashAggregate;
import org.apache.flink.table.planner.plan.nodes.exec.batch.BatchExecHashJoin;
import org.apache.flink.table.planner.plan.nodes.exec.batch.BatchExecLimit;
import org.apache.flink.table.planner.plan.nodes.exec.batch.BatchExecNestedLoopJoin;
import org.apache.flink.table.planner.plan.nodes.exec.batch.BatchExecRank;
import org.apache.flink.table.planner.plan.nodes.exec.batch.BatchExecSink;
import org.apache.flink.table.planner.plan.nodes.exec.batch.BatchExecSort;
import org.apache.flink.table.planner.plan.nodes.exec.batch.BatchExecSortAggregate;
import org.apache.flink.table.planner.plan.nodes.exec.batch.BatchExecSortLimit;
import org.apache.flink.table.planner.plan.nodes.exec.batch.BatchExecTableSourceScan;
import org.apache.flink.table.planner.plan.nodes.exec.batch.BatchExecUnion;
import org.apache.flink.table.planner.plan.nodes.exec.batch.BatchExecValues;
import org.apache.flink.table.planner.plan.nodes.exec.stream.StreamExecAsyncCalc;
import org.apache.flink.table.planner.plan.nodes.exec.stream.StreamExecCalc;
import org.apache.flink.table.planner.plan.nodes.exec.stream.StreamExecChangelogNormalize;
import org.apache.flink.table.planner.plan.nodes.exec.stream.StreamExecCorrelate;
import org.apache.flink.table.planner.plan.nodes.exec.stream.StreamExecDataStreamScan;
import org.apache.flink.table.planner.plan.nodes.exec.stream.StreamExecDeduplicate;
import org.apache.flink.table.planner.plan.nodes.exec.stream.StreamExecDropUpdateBefore;
import org.apache.flink.table.planner.plan.nodes.exec.stream.StreamExecExchange;
import org.apache.flink.table.planner.plan.nodes.exec.stream.StreamExecExpand;
import org.apache.flink.table.planner.plan.nodes.exec.stream.StreamExecGlobalGroupAggregate;
import org.apache.flink.table.planner.plan.nodes.exec.stream.StreamExecGlobalWindowAggregate;
import org.apache.flink.table.planner.plan.nodes.exec.stream.StreamExecGroupAggregate;
import org.apache.flink.table.planner.plan.nodes.exec.stream.StreamExecGroupTableAggregate;
import org.apache.flink.table.planner.plan.nodes.exec.stream.StreamExecGroupWindowAggregate;
import org.apache.flink.table.planner.plan.nodes.exec.stream.StreamExecIncrementalGroupAggregate;
import org.apache.flink.table.planner.plan.nodes.exec.stream.StreamExecIntervalJoin;
import org.apache.flink.table.planner.plan.nodes.exec.stream.StreamExecJoin;
import org.apache.flink.table.planner.plan.nodes.exec.stream.StreamExecLegacySink;
import org.apache.flink.table.planner.plan.nodes.exec.stream.StreamExecLegacyTableSourceScan;
import org.apache.flink.table.planner.plan.nodes.exec.stream.StreamExecLimit;
import org.apache.flink.table.planner.plan.nodes.exec.stream.StreamExecLocalGroupAggregate;
import org.apache.flink.table.planner.plan.nodes.exec.stream.StreamExecLocalWindowAggregate;
import org.apache.flink.table.planner.plan.nodes.exec.stream.StreamExecLookupJoin;
import org.apache.flink.table.planner.plan.nodes.exec.stream.StreamExecMatch;
import org.apache.flink.table.planner.plan.nodes.exec.stream.StreamExecMiniBatchAssigner;
import org.apache.flink.table.planner.plan.nodes.exec.stream.StreamExecMultipleInput;
import org.apache.flink.table.planner.plan.nodes.exec.stream.StreamExecNode;
import org.apache.flink.table.planner.plan.nodes.exec.stream.StreamExecOverAggregate;
import org.apache.flink.table.planner.plan.nodes.exec.stream.StreamExecPythonCalc;
import org.apache.flink.table.planner.plan.nodes.exec.stream.StreamExecPythonCorrelate;
import org.apache.flink.table.planner.plan.nodes.exec.stream.StreamExecPythonGroupAggregate;
import org.apache.flink.table.planner.plan.nodes.exec.stream.StreamExecPythonGroupTableAggregate;
import org.apache.flink.table.planner.plan.nodes.exec.stream.StreamExecPythonGroupWindowAggregate;
import org.apache.flink.table.planner.plan.nodes.exec.stream.StreamExecPythonOverAggregate;
import org.apache.flink.table.planner.plan.nodes.exec.stream.StreamExecRank;
import org.apache.flink.table.planner.plan.nodes.exec.stream.StreamExecSink;
import org.apache.flink.table.planner.plan.nodes.exec.stream.StreamExecSort;
import org.apache.flink.table.planner.plan.nodes.exec.stream.StreamExecSortLimit;
import org.apache.flink.table.planner.plan.nodes.exec.stream.StreamExecTableSourceScan;
import org.apache.flink.table.planner.plan.nodes.exec.stream.StreamExecTemporalJoin;
import org.apache.flink.table.planner.plan.nodes.exec.stream.StreamExecTemporalSort;
import org.apache.flink.table.planner.plan.nodes.exec.stream.StreamExecUnion;
import org.apache.flink.table.planner.plan.nodes.exec.stream.StreamExecValues;
import org.apache.flink.table.planner.plan.nodes.exec.stream.StreamExecWatermarkAssigner;
import org.apache.flink.table.planner.plan.nodes.exec.stream.StreamExecWindowAggregate;
import org.apache.flink.table.planner.plan.nodes.exec.stream.StreamExecWindowDeduplicate;
import org.apache.flink.table.planner.plan.nodes.exec.stream.StreamExecWindowJoin;
import org.apache.flink.table.planner.plan.nodes.exec.stream.StreamExecWindowRank;
import org.apache.flink.table.planner.plan.nodes.exec.stream.StreamExecWindowTableFunction;

import org.apache.flink.shaded.jackson2.com.fasterxml.jackson.annotation.JsonCreator;

import javax.annotation.Nullable;

import java.lang.annotation.Annotation;
import java.lang.reflect.Constructor;
import java.util.ArrayList;
import java.util.Arrays;
import java.util.Comparator;
import java.util.HashMap;
import java.util.HashSet;
import java.util.List;
import java.util.Map;
import java.util.Objects;
import java.util.Set;
import java.util.stream.Stream;

/** Utility class for {@link ExecNodeMetadata} related functionality. */
@Internal
public final class ExecNodeMetadataUtil {

    private ExecNodeMetadataUtil() {
        // no instantiation
    }

    private static final Set<Class<? extends ExecNode<?>>> EXEC_NODES =
            new HashSet<Class<? extends ExecNode<?>>>() {
                {
                    add(StreamExecCalc.class);
                    add(StreamExecChangelogNormalize.class);
                    add(StreamExecCorrelate.class);
                    add(StreamExecDeduplicate.class);
                    add(StreamExecDropUpdateBefore.class);
                    add(StreamExecExchange.class);
                    add(StreamExecExpand.class);
                    add(StreamExecGlobalGroupAggregate.class);
                    add(StreamExecGlobalWindowAggregate.class);
                    add(StreamExecGroupAggregate.class);
                    add(StreamExecGroupWindowAggregate.class);
                    add(StreamExecIncrementalGroupAggregate.class);
                    add(StreamExecIntervalJoin.class);
                    add(StreamExecJoin.class);
                    add(StreamExecLimit.class);
                    add(StreamExecLocalGroupAggregate.class);
                    add(StreamExecLocalWindowAggregate.class);
                    add(StreamExecLookupJoin.class);
                    add(StreamExecMatch.class);
                    add(StreamExecMiniBatchAssigner.class);
                    add(StreamExecOverAggregate.class);
                    add(StreamExecRank.class);
                    add(StreamExecSink.class);
                    add(StreamExecSortLimit.class);
                    add(StreamExecSort.class);
                    add(StreamExecTableSourceScan.class);
                    add(StreamExecTemporalJoin.class);
                    add(StreamExecTemporalSort.class);
                    add(StreamExecUnion.class);
                    add(StreamExecValues.class);
                    add(StreamExecWatermarkAssigner.class);
                    add(StreamExecWindowAggregate.class);
                    add(StreamExecWindowDeduplicate.class);
                    add(StreamExecWindowJoin.class);
                    add(StreamExecWindowRank.class);
                    add(StreamExecWindowTableFunction.class);
                    add(StreamExecPythonCalc.class);
                    add(StreamExecAsyncCalc.class);
                    add(StreamExecPythonCorrelate.class);
                    add(StreamExecPythonGroupAggregate.class);
                    add(StreamExecPythonGroupWindowAggregate.class);
                    add(StreamExecPythonOverAggregate.class);
                    // Batch execution mode
                    add(BatchExecSink.class);
                    add(BatchExecTableSourceScan.class);
                    add(BatchExecCalc.class);
                    add(BatchExecExchange.class);
                    add(BatchExecSort.class);
                    add(BatchExecValues.class);
                    add(BatchExecCorrelate.class);
                    add(BatchExecHashJoin.class);
                    add(BatchExecNestedLoopJoin.class);
                    add(BatchExecLimit.class);
                    add(BatchExecUnion.class);
                    add(BatchExecHashAggregate.class);
                    add(BatchExecExpand.class);
                    add(BatchExecSortAggregate.class);
<<<<<<< HEAD
                    add(BatchExecRank.class);
=======
                    add(BatchExecSortLimit.class);
>>>>>>> 99bf496b
                }
            };

    private static final Map<ExecNodeNameVersion, Class<? extends ExecNode<?>>> LOOKUP_MAP =
            new HashMap<>();

    static {
        for (Class<? extends ExecNode<?>> execNodeClass : EXEC_NODES) {
            addToLookupMap(execNodeClass);
        }
    }

    @SuppressWarnings("rawtypes")
    static final Set<Class<? extends ExecNode>> UNSUPPORTED_JSON_SERDE_CLASSES =
            new HashSet<Class<? extends ExecNode>>() {
                {
                    add(StreamExecDataStreamScan.class);
                    add(StreamExecLegacyTableSourceScan.class);
                    add(StreamExecLegacySink.class);
                    add(StreamExecGroupTableAggregate.class);
                    add(StreamExecPythonGroupTableAggregate.class);
                    add(StreamExecMultipleInput.class);
                }
            };

    public static final Set<ConfigOption<?>> TABLE_CONFIG_OPTIONS;

    static {
        TABLE_CONFIG_OPTIONS = ConfigUtils.getAllConfigOptions(TableConfigOptions.class);
    }

    public static final Set<ConfigOption<?>> EXECUTION_CONFIG_OPTIONS;

    static {
        EXECUTION_CONFIG_OPTIONS = ConfigUtils.getAllConfigOptions(ExecutionConfigOptions.class);
    }

    public static Set<Class<? extends ExecNode<?>>> execNodes() {
        return EXEC_NODES;
    }

    public static Map<ExecNodeNameVersion, Class<? extends ExecNode<?>>> getVersionedExecNodes() {
        return LOOKUP_MAP;
    }

    public static Class<? extends ExecNode<?>> retrieveExecNode(String name, int version) {
        return LOOKUP_MAP.get(new ExecNodeNameVersion(name, version));
    }

    public static <T extends ExecNode<?>> boolean isUnsupported(Class<T> execNode) {
        boolean streamOrKnownExecNode =
                StreamExecNode.class.isAssignableFrom(execNode) || execNodes().contains(execNode);
        return !streamOrKnownExecNode || UNSUPPORTED_JSON_SERDE_CLASSES.contains(execNode);
    }

    public static void addTestNode(Class<? extends ExecNode<?>> execNodeClass) {
        addToLookupMap(execNodeClass);
    }

    public static <T extends ExecNode<?>> List<ExecNodeMetadata> extractMetadataFromAnnotation(
            Class<T> execNodeClass) {
        List<ExecNodeMetadata> metadata = new ArrayList<>();
        ExecNodeMetadata annotation = execNodeClass.getDeclaredAnnotation(ExecNodeMetadata.class);
        if (annotation != null) {
            metadata.add(annotation);
        }

        MultipleExecNodeMetadata annotations =
                execNodeClass.getDeclaredAnnotation(MultipleExecNodeMetadata.class);
        if (annotations != null) {
            if (metadata.isEmpty()) {
                for (ExecNodeMetadata annot : annotations.value()) {
                    if (annot != null) {
                        metadata.add(annot);
                    }
                }
            } else {
                throw new IllegalStateException(
                        String.format(
                                "ExecNode: %s is annotated both with %s and %s. Please use only "
                                        + "%s or multiple %s",
                                execNodeClass.getCanonicalName(),
                                ExecNodeMetadata.class,
                                MultipleExecNodeMetadata.class,
                                MultipleExecNodeMetadata.class,
                                ExecNodeMetadata.class));
            }
        }
        return metadata;
    }

    private static void addToLookupMap(Class<? extends ExecNode<?>> execNodeClass) {
        if (!hasJsonCreatorAnnotation(execNodeClass)) {
            throw new IllegalStateException(
                    String.format(
                            "ExecNode: %s does not implement @JsonCreator annotation on "
                                    + "constructor.",
                            execNodeClass.getCanonicalName()));
        }

        List<ExecNodeMetadata> metadata = extractMetadataFromAnnotation(execNodeClass);
        if (metadata.isEmpty()) {
            throw new IllegalStateException(
                    String.format(
                            "ExecNode: %s is missing %s annotation.",
                            execNodeClass.getCanonicalName(),
                            ExecNodeMetadata.class.getSimpleName()));
        }

        for (ExecNodeMetadata meta : metadata) {
            doAddToMap(new ExecNodeNameVersion(meta.name(), meta.version()), execNodeClass);
        }
    }

    private static void doAddToMap(
            ExecNodeNameVersion key, Class<? extends ExecNode<?>> execNodeClass) {
        if (LOOKUP_MAP.containsKey(key)) {
            throw new IllegalStateException(String.format("Found duplicate ExecNode: %s.", key));
        }
        LOOKUP_MAP.put(key, execNodeClass);
    }

    /**
     * Returns the {@link ExecNodeMetadata} annotation of the class with the highest (most recent)
     * {@link ExecNodeMetadata#version()}.
     */
    public static <T extends ExecNode<?>> ExecNodeMetadata latestAnnotation(
            Class<T> execNodeClass) {
        List<ExecNodeMetadata> sortedAnnotations = extractMetadataFromAnnotation(execNodeClass);
        if (sortedAnnotations.isEmpty()) {
            return null;
        }
        sortedAnnotations.sort(Comparator.comparingInt(ExecNodeMetadata::version));
        return sortedAnnotations.get(sortedAnnotations.size() - 1);
    }

    @Nullable
    public static <T extends ExecNode<?>> String[] consumedOptions(Class<T> execNodeClass) {
        ExecNodeMetadata metadata = latestAnnotation(execNodeClass);
        if (metadata == null) {
            return null;
        }
        return metadata.consumedOptions();
    }

    @SuppressWarnings({"rawtypes", "unchecked"})
    public static <T extends ExecNode<?>> ReadableConfig newPersistedConfig(
            Class<T> execNodeClass,
            ReadableConfig tableConfig,
            Stream<ConfigOption<?>> configOptions) {
        final Map<String, ConfigOption<?>> availableConfigOptions = new HashMap<>();
        configOptions.forEach(
                co -> {
                    availableConfigOptions.put(co.key(), co);
                    co.fallbackKeys().forEach(k -> availableConfigOptions.put(k.getKey(), co));
                });

        final Configuration persistedConfig = new Configuration();
        final String[] consumedOptions = ExecNodeMetadataUtil.consumedOptions(execNodeClass);
        if (consumedOptions == null) {
            return persistedConfig;
        }

        final Map<ConfigOption, Object> nodeConfigOptions = new HashMap<>();
        for (final String consumedOption : consumedOptions) {
            ConfigOption configOption = availableConfigOptions.get(consumedOption);
            if (configOption == null) {
                throw new IllegalStateException(
                        String.format(
                                "ExecNode: %s, consumedOption: %s not listed in [%s].",
                                execNodeClass.getCanonicalName(),
                                consumedOption,
                                String.join(
                                        ", ",
                                        Arrays.asList(
                                                TableConfigOptions.class.getSimpleName(),
                                                ExecutionConfigOptions.class.getSimpleName()))));
            }
            if (nodeConfigOptions.containsKey(configOption)) {
                throw new IllegalStateException(
                        String.format(
                                "ExecNode: %s, consumedOption: %s is listed multiple times in "
                                        + "consumedOptions, potentially also with "
                                        + "fallback/deprecated key.",
                                execNodeClass.getCanonicalName(), consumedOption));
            } else {
                nodeConfigOptions.put(configOption, tableConfig.get(configOption));
            }
        }
        nodeConfigOptions.forEach(persistedConfig::set);
        return persistedConfig;
    }

    /** Helper Pojo used as a tuple for the {@link #LOOKUP_MAP}. */
    public static final class ExecNodeNameVersion {

        private final String name;
        private final int version;

        private ExecNodeNameVersion(String name, int version) {
            this.name = name;
            this.version = version;
        }

        @Override
        public String toString() {
            return String.format("name: %s, version: %s", name, version);
        }

        @Override
        public boolean equals(Object o) {
            if (this == o) {
                return true;
            }
            if (o == null || getClass() != o.getClass()) {
                return false;
            }
            ExecNodeNameVersion that = (ExecNodeNameVersion) o;
            return version == that.version && Objects.equals(name, that.name);
        }

        @Override
        public int hashCode() {
            return Objects.hash(name, version);
        }
    }

    /** Return true if the given class's constructors have @JsonCreator annotation, else false. */
    static boolean hasJsonCreatorAnnotation(Class<?> clazz) {
        for (Constructor<?> constructor : clazz.getDeclaredConstructors()) {
            for (Annotation annotation : constructor.getAnnotations()) {
                if (annotation instanceof JsonCreator) {
                    return true;
                }
            }
        }
        return false;
    }
}<|MERGE_RESOLUTION|>--- conflicted
+++ resolved
@@ -179,11 +179,8 @@
                     add(BatchExecHashAggregate.class);
                     add(BatchExecExpand.class);
                     add(BatchExecSortAggregate.class);
-<<<<<<< HEAD
+                    add(BatchExecSortLimit.class);
                     add(BatchExecRank.class);
-=======
-                    add(BatchExecSortLimit.class);
->>>>>>> 99bf496b
                 }
             };
 
