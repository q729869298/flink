--- conflicted
+++ resolved
@@ -579,7 +579,6 @@
 		return count;
 	}
 
-<<<<<<< HEAD
 	public static HashMap<ContainerId, Map<ApplicationAccessType, String>> getRunningContainersAcls() {
 		HashMap<ContainerId, Map<ApplicationAccessType, String>> containers = new HashMap<>();
 		for (int nmId = 0; nmId < NUM_NODEMANAGERS; nmId++) {
@@ -589,7 +588,8 @@
 			});
 		}
 		return containers;
-=======
+  }
+  
 	protected ApplicationReport getOnlyApplicationReport() throws IOException, YarnException {
 		final YarnClient yarnClient = getYarnClient();
 		checkState(yarnClient != null);
@@ -597,7 +597,6 @@
 		final List<ApplicationReport> apps = yarnClient.getApplications(EnumSet.of(YarnApplicationState.RUNNING));
 		assertEquals(1, apps.size()); // Only one running
 		return apps.get(0);
->>>>>>> b70639d3
 	}
 
 	public static void startYARNSecureMode(YarnConfiguration conf, String principal, String keytab) {
