--- conflicted
+++ resolved
@@ -68,11 +68,7 @@
     /**
      * Gets the Java execution environment
      */
-<<<<<<< HEAD
-    def getJavaEnv: JavaEnv = javaEnvironment
-=======
     def javaEnv: JavaEnv = javaEnvironment
->>>>>>> d9bae248
 
     /**
      * Gets the config object.
@@ -232,12 +228,8 @@
         val format = new TextValueInputFormat(new Path(filePath))
         format.setCharsetName(charsetName)
         val source = new DataSource[StringValue](
-<<<<<<< HEAD
-            javaEnvironment, format, new ValueTypeInfo[StringValue](classOf[StringValue]), getCallLocationName())
-=======
             javaEnvironment, format, new ValueTypeInfo[StringValue](classOf[StringValue]),
             getCallLocationName())
->>>>>>> d9bae248
         wrap(source)
     }
 
@@ -253,12 +245,8 @@
      * @param fieldDelimiter The string that separates individual fields, defaults to ",".
      * @param quoteCharacter The character to use for quoted String parsing, disabled by default.
      * @param ignoreFirstLine Whether the first line in the file should be ignored.
-<<<<<<< HEAD
-     * @param ignoreComments Lines that start with the given String are ignored, disabled by default.
-=======
      * @param ignoreComments Lines that start with the given String are ignored, disabled by
      *                       default.
->>>>>>> d9bae248
      * @param lenient Whether the parser should silently ignore malformed lines.
      * @param includedFields The fields in the file that should be read. Per default all fields
      *                       are read.
@@ -273,12 +261,8 @@
                                                       ignoreComments: String = null,
                                                       lenient: Boolean = false,
                                                       includedFields: Array[Int] = null,
-<<<<<<< HEAD
-                                                      pojoFields: Array[String] = null): DataSet[T] = {
-=======
                                                       pojoFields: Array[String] = null):
     DataSet[T] = {
->>>>>>> d9bae248
 
         val typeInfo = implicitly[TypeInformation[T]]
 
@@ -344,12 +328,8 @@
      */
     def readFileOfPrimitives[T: ClassTag : TypeInformation](
                                                                filePath: String,
-<<<<<<< HEAD
-                                                               delimiter: String = "\n"): DataSet[T] = {
-=======
                                                                delimiter: String = "\n"):
     DataSet[T] = {
->>>>>>> d9bae248
         require(filePath != null, "File path must not be null.")
         val typeInfo = implicitly[TypeInformation[T]]
         val datasource = new DataSource[T](
@@ -436,22 +416,14 @@
                                    value: Class[V],
                                    job: JobConf)
                                (implicit tpe: TypeInformation[(K, V)]): DataSet[(K, V)] = {
-<<<<<<< HEAD
-        val hadoopInputFormat = new mapred.HadoopInputFormat[K, V](mapredInputFormat, key, value, job)
-=======
         val hadoopInputFormat = new mapred.HadoopInputFormat[K, V](mapredInputFormat, key, value,
             job)
->>>>>>> d9bae248
         createInput(hadoopInputFormat)
     }
 
     /**
-<<<<<<< HEAD
-     * Creates a [[DataSet]] from the given [[org.apache.hadoop.mapreduce.lib.input.FileInputFormat]].
-=======
      * Creates a [[DataSet]] from the given [[org.apache.hadoop.mapreduce.lib.input
      * .FileInputFormat]].
->>>>>>> d9bae248
      * The given inputName is set on the given job.
      */
     def readHadoopFile[K, V](
@@ -509,12 +481,8 @@
         CollectionInputFormat.checkCollection(data.asJavaCollection, typeInfo.getTypeClass)
         val dataSource = new DataSource[T](
             javaEnvironment,
-<<<<<<< HEAD
-            new CollectionInputFormat[T](data.asJavaCollection, typeInfo.createSerializer(getConfig)),
-=======
             new CollectionInputFormat[T](data.asJavaCollection, typeInfo.createSerializer
                 (getConfig)),
->>>>>>> d9bae248
             typeInfo,
             getCallLocationName())
         wrap(dataSource)
@@ -560,12 +528,8 @@
      * elements into the cluster.
      */
     def fromParallelCollection[T: ClassTag : TypeInformation](
-<<<<<<< HEAD
-                                                                 iterator: SplittableIterator[T]): DataSet[T] = {
-=======
                                                                  iterator: SplittableIterator[T])
     : DataSet[T] = {
->>>>>>> d9bae248
         val typeInfo = implicitly[TypeInformation[T]]
         wrap(new DataSource[T](javaEnvironment,
             new ParallelIteratorInputFormat[T](iterator),
@@ -617,12 +581,8 @@
     }
 
     /**
-<<<<<<< HEAD
-     * Triggers the program execution. The environment will execute all parts of the program that have
-=======
      * Triggers the program execution. The environment will execute all parts of the program that
      * have
->>>>>>> d9bae248
      * resulted in a "sink" operation. Sink operations are for example printing results
      * [[DataSet.print]], writing results (e.g. [[DataSet.writeAsText]], [[DataSet.write]], or other
      * generic data sinks created with [[DataSet.output]].
@@ -636,12 +596,8 @@
     }
 
     /**
-<<<<<<< HEAD
-     * Triggers the program execution. The environment will execute all parts of the program that have
-=======
      * Triggers the program execution. The environment will execute all parts of the program that
      * have
->>>>>>> d9bae248
      * resulted in a "sink" operation. Sink operations are for example printing results
      * [[DataSet.print]], writing results (e.g. [[DataSet.writeAsText]], [[DataSet.write]], or other
      * generic data sinks created with [[DataSet.output]].
@@ -692,15 +648,10 @@
     }
 
     /**
-<<<<<<< HEAD
-     * Creates a local execution environment. The local execution environment will run the program in
-     * a multi-threaded fashion in the same JVM as the environment was created in. The parallelism of
-=======
      * Creates a local execution environment. The local execution environment will run the
      * program in
      * a multi-threaded fashion in the same JVM as the environment was created in. The
      * parallelism of
->>>>>>> d9bae248
      * the local environment is the number of hardware contexts (CPU cores/threads).
      */
     def createLocalEnvironment(
@@ -712,12 +663,8 @@
     }
 
     /**
-<<<<<<< HEAD
-     * Creates a local execution environment. The local execution environment will run the program in
-=======
      * Creates a local execution environment. The local execution environment will run the
      * program in
->>>>>>> d9bae248
      * a multi-threaded fashion in the same JVM as the environment was created in.
      * This method allows to pass a custom Configuration to the local environment.
      */
@@ -727,12 +674,8 @@
     }
 
     /**
-<<<<<<< HEAD
-     * Creates an execution environment that uses Java Collections underneath. This will execute in a
-=======
      * Creates an execution environment that uses Java Collections underneath. This will execute
      * in a
->>>>>>> d9bae248
      * single thread in the current JVM. It is very fast but will fail if the data does not fit into
      * memory. This is useful during implementation and for debugging.
      * @return
@@ -742,12 +685,8 @@
     }
 
     /**
-<<<<<<< HEAD
-     * Creates a remote execution environment. The remote environment sends (parts of) the program to
-=======
      * Creates a remote execution environment. The remote environment sends (parts of) the
      * program to
->>>>>>> d9bae248
      * a cluster for execution. Note that all file paths used in the program must be accessible from
      * the cluster. The execution will use the cluster's default parallelism, unless the
      * parallelism is set explicitly via [[ExecutionEnvironment.setParallelism()]].
@@ -761,12 +700,8 @@
      *                 those must be
      *                 provided in the JAR files.
      */
-<<<<<<< HEAD
-    def createRemoteEnvironment(host: String, port: Int, jarFiles: String*): ExecutionEnvironment = {
-=======
     def createRemoteEnvironment(host: String, port: Int, jarFiles: String*): ExecutionEnvironment
     = {
->>>>>>> d9bae248
         new ExecutionEnvironment(JavaEnv.createRemoteEnvironment(host, port, jarFiles: _*))
     }
 
