/*
 * Licensed to the Apache Software Foundation (ASF) under one
 * or more contributor license agreements.  See the NOTICE file
 * distributed with this work for additional information
 * regarding copyright ownership.  The ASF licenses this file
 * to you under the Apache License, Version 2.0 (the
 * "License"); you may not use this file except in compliance
 * with the License.  You may obtain a copy of the License at
 *
 *     http://www.apache.org/licenses/LICENSE-2.0
 *
 * Unless required by applicable law or agreed to in writing, software
 * distributed under the License is distributed on an "AS IS" BASIS,
 * WITHOUT WARRANTIES OR CONDITIONS OF ANY KIND, either express or implied.
 * See the License for the specific language governing permissions and
 * limitations under the License.
 */

package org.apache.flink.mesos.runtime.clusterframework;

import com.netflix.fenzo.ConstraintEvaluator;
import com.netflix.fenzo.functions.Func1;
import com.netflix.fenzo.plugins.HostAttrValueConstraint;
import org.apache.flink.configuration.ConfigConstants;
import org.apache.flink.configuration.ConfigOption;
import org.apache.flink.configuration.Configuration;
import org.apache.flink.configuration.IllegalConfigurationException;
import org.apache.flink.runtime.clusterframework.ContaineredTaskManagerParameters;
import org.apache.flink.util.Preconditions;
import org.apache.mesos.Protos;
import scala.Option;

import java.util.ArrayList;
import java.util.Collections;
import java.util.List;
<<<<<<< HEAD
=======
import java.util.regex.Pattern;
>>>>>>> 44fb035e

import static org.apache.flink.configuration.ConfigOptions.key;

/**
 * This class describes the Mesos-specific parameters for launching a TaskManager process.
 *
 * These parameters are in addition to the common parameters
 * provided by {@link ContaineredTaskManagerParameters}.
 */
public class MesosTaskManagerParameters {

	/** Pattern replaced in the {@link #MESOS_TM_HOSTNAME} by the actual task id of the Mesos task */
	public static final Pattern TASK_ID_PATTERN = Pattern.compile("_TASK_", Pattern.LITERAL);

	public static final ConfigOption<Integer> MESOS_RM_TASKS_SLOTS =
		key(ConfigConstants.TASK_MANAGER_NUM_TASK_SLOTS)
		.defaultValue(1);

	public static final ConfigOption<Integer> MESOS_RM_TASKS_MEMORY_MB =
		key("mesos.resourcemanager.tasks.mem")
		.defaultValue(1024);

	public static final ConfigOption<Double> MESOS_RM_TASKS_CPUS =
		key("mesos.resourcemanager.tasks.cpus")
		.defaultValue(0.0);

	public static final ConfigOption<String> MESOS_RM_CONTAINER_TYPE =
		key("mesos.resourcemanager.tasks.container.type")
		.defaultValue("mesos");

	public static final ConfigOption<String> MESOS_RM_CONTAINER_IMAGE_NAME =
		key("mesos.resourcemanager.tasks.container.image.name")
		.noDefaultValue();

	public static final ConfigOption<String> MESOS_TM_HOSTNAME =
		key("mesos.resourcemanager.tasks.hostname")
		.noDefaultValue();

	public static final ConfigOption<String> MESOS_TM_BOOTSTRAP_CMD =
		key("mesos.resourcemanager.tasks.bootstrap-cmd")
		.noDefaultValue();
	
	public static final ConfigOption<String> MESOS_RM_CONTAINER_VOLUMES =
		key("mesos.resourcemanager.tasks.container.volumes")
		.noDefaultValue();
	
	public static final ConfigOption<String> MESOS_CONSTRAINTS_HARD_HOSTATTR =
		key("mesos.constraints.hard.hostattribute")
		.noDefaultValue();

	public static final ConfigOption<String> MESOS_RM_CONTAINER_VOLUMES =
		key("mesos.resourcemanager.tasks.container.volumes")
		.noDefaultValue();
	
	public static final ConfigOption<String> MESOS_CONSTRAINTS_HARD_HOSTATTR =
		key("mesos.constraints.hard.hostattribute")
			.noDefaultValue();

	/**
	 * Value for {@code MESOS_RESOURCEMANAGER_TASKS_CONTAINER_TYPE} setting. Tells to use the Mesos containerizer.
	 */
	public static final String MESOS_RESOURCEMANAGER_TASKS_CONTAINER_TYPE_MESOS = "mesos";
	/**
	 * Value for {@code MESOS_RESOURCEMANAGER_TASKS_CONTAINER_TYPE} setting. Tells to use the Docker containerizer.
	 */
	public static final String MESOS_RESOURCEMANAGER_TASKS_CONTAINER_TYPE_DOCKER = "docker";

	private final double cpus;

	private final ContainerType containerType;

	private final Option<String> containerImageName;

	private final ContaineredTaskManagerParameters containeredParameters;

	private final List<Protos.Volume> containerVolumes;
	
	private final List<ConstraintEvaluator> constraints;
<<<<<<< HEAD
=======
	
	private final Option<String> bootstrapCommand;

	private final Option<String> taskManagerHostname;
>>>>>>> 44fb035e

	public MesosTaskManagerParameters(
			double cpus,
			ContainerType containerType,
			Option<String> containerImageName,
			ContaineredTaskManagerParameters containeredParameters,
			List<Protos.Volume> containerVolumes,
<<<<<<< HEAD
			List<ConstraintEvaluator> constraints) {
=======
			List<ConstraintEvaluator> constraints,
			Option<String> bootstrapCommand,
			Option<String> taskManagerHostname) {
>>>>>>> 44fb035e

		this.cpus = cpus;
		this.containerType = Preconditions.checkNotNull(containerType);
		this.containerImageName = Preconditions.checkNotNull(containerImageName);
		this.containeredParameters = Preconditions.checkNotNull(containeredParameters);
		this.containerVolumes = Preconditions.checkNotNull(containerVolumes);
		this.constraints = Preconditions.checkNotNull(constraints);
<<<<<<< HEAD
=======
		this.bootstrapCommand = Preconditions.checkNotNull(bootstrapCommand);
		this.taskManagerHostname = Preconditions.checkNotNull(taskManagerHostname);
>>>>>>> 44fb035e
	}


    /**
	 * Get the CPU units to use for the TaskManager process.
     */
	public double cpus() {
		return cpus;
	}

	/**
	 * Get the container type (Mesos or Docker).  The default is Mesos.
	 *
	 * Mesos provides a facility for a framework to specify which containerizer to use.
     */
	public ContainerType containerType() {
		return containerType;
	}

	/**
	 * Get the container image name.
     */
	public Option<String> containerImageName() {
		return containerImageName;
	}

	/**
	 * Get the common containered parameters.
     */
	public ContaineredTaskManagerParameters containeredParameters() {
		return containeredParameters;
	}

	/**
	 * Get the container volumes string
	 */
	public List<Protos.Volume> containerVolumes() {
		return containerVolumes;
	}

	/**
	 * Get the placement constraints
	 */
	public List<ConstraintEvaluator> constraints() {
		return constraints;
	}

<<<<<<< HEAD
=======
	/**
 	 * Get the taskManager hostname.
 	 */
	public Option<String> getTaskManagerHostname() { return taskManagerHostname; }

	/**
 	 * Get the bootstrap command.
 	 */
	public Option<String> bootstrapCommand() { return bootstrapCommand;	}	

>>>>>>> 44fb035e
	@Override
	public String toString() {
		return "MesosTaskManagerParameters{" +
			"cpus=" + cpus +
			", containerType=" + containerType +
			", containerImageName=" + containerImageName +
			", containeredParameters=" + containeredParameters +
			", containerVolumes=" + containerVolumes +
			", constraints=" + constraints +
<<<<<<< HEAD
=======
			", taskManagerHostName=" + taskManagerHostname +
			", bootstrapCommand=" + bootstrapCommand +
>>>>>>> 44fb035e
			'}';
	}

	/**
	 * Create the Mesos TaskManager parameters.
	 * @param flinkConfig the TM configuration.
     */
	public static MesosTaskManagerParameters create(Configuration flinkConfig) {

		List<ConstraintEvaluator> constraints = parseConstraints(flinkConfig.getString(MESOS_CONSTRAINTS_HARD_HOSTATTR));
		// parse the common parameters
		ContaineredTaskManagerParameters containeredParameters = ContaineredTaskManagerParameters.create(
			flinkConfig,
			flinkConfig.getInteger(MESOS_RM_TASKS_MEMORY_MB),
			flinkConfig.getInteger(MESOS_RM_TASKS_SLOTS));

		double cpus = flinkConfig.getDouble(MESOS_RM_TASKS_CPUS);
		if(cpus <= 0.0) {
			cpus = Math.max(containeredParameters.numSlots(), 1.0);
		}

		// parse the containerization parameters
		String imageName = flinkConfig.getString(MESOS_RM_CONTAINER_IMAGE_NAME);

		ContainerType containerType;
		String containerTypeString = flinkConfig.getString(MESOS_RM_CONTAINER_TYPE);
		switch(containerTypeString) {
			case MESOS_RESOURCEMANAGER_TASKS_CONTAINER_TYPE_MESOS:
				containerType = ContainerType.MESOS;
				break;
			case MESOS_RESOURCEMANAGER_TASKS_CONTAINER_TYPE_DOCKER:
				containerType = ContainerType.DOCKER;
				if(imageName == null || imageName.length() == 0) {
					throw new IllegalConfigurationException(MESOS_RM_CONTAINER_IMAGE_NAME.key() +
						" must be specified for docker container type");
				}
				break;
			default:
				throw new IllegalConfigurationException("invalid container type: " + containerTypeString);
		}

		Option<String> containerVolOpt = Option.<String>apply(flinkConfig.getString(MESOS_RM_CONTAINER_VOLUMES));

		List<Protos.Volume> containerVolumes = buildVolumes(containerVolOpt);

<<<<<<< HEAD
=======
		//obtain Task Manager Host Name from the configuration
		Option<String> taskManagerHostname = Option.apply(flinkConfig.getString(MESOS_TM_HOSTNAME));

		//obtain bootstrap command from the configuration
		Option<String> tmBootstrapCommand = Option.apply(flinkConfig.getString(MESOS_TM_BOOTSTRAP_CMD));

>>>>>>> 44fb035e
		return new MesosTaskManagerParameters(
			cpus,
			containerType,
			Option.apply(imageName),
			containeredParameters,			
			containerVolumes,
<<<<<<< HEAD
			constraints);
=======
			constraints,
			tmBootstrapCommand,
			taskManagerHostname);
>>>>>>> 44fb035e
	}

	private static List<ConstraintEvaluator> parseConstraints(String mesosConstraints) {

		if (mesosConstraints == null || mesosConstraints.isEmpty()) {
			return Collections.emptyList();
		} else {
			List<ConstraintEvaluator> constraints = new ArrayList<>();

			for (String constraint : mesosConstraints.split(",")) {
				if (constraint.isEmpty()) {
					continue;
				}
				final String[] constraintList = constraint.split(":");
				if (constraintList.length != 2) {
					continue;
				}
				addHostAttrValueConstraint(constraints, constraintList[0], constraintList[1]);
			}

			return constraints;
		}
	}

	private static void addHostAttrValueConstraint(List<ConstraintEvaluator> constraints, String constraintKey, final String constraintValue) {
		constraints.add(new HostAttrValueConstraint(constraintKey, new Func1<String, String>() {
			@Override
			public String call(String s) {
				return constraintValue;
			}
		}));
	}
	
	/**
	 * Used to build volume specs for mesos. This allows for mounting additional volumes into a container
	 *
	 * @param containerVolumes a comma delimited optional string of [host_path:]container_path[:RO|RW] that
	 *                         defines mount points for a container volume. If None or empty string, returns
	 *                         an empty iterator
	 */
	public static List<Protos.Volume> buildVolumes(Option<String> containerVolumes) {
		if (containerVolumes.isEmpty()) {
			return Collections.emptyList();
		} else {
			String[] volumeSpecifications = containerVolumes.get().split(",");

			List<Protos.Volume> volumes = new ArrayList<>(volumeSpecifications.length);

			for (String volumeSpecification : volumeSpecifications) {
				if (!volumeSpecification.trim().isEmpty()) {
					Protos.Volume.Builder volume = Protos.Volume.newBuilder();
					volume.setMode(Protos.Volume.Mode.RW);

					String[] parts = volumeSpecification.split(":");

					switch (parts.length) {
						case 1:
							volume.setContainerPath(parts[0]);
							break;
						case 2:
							try {
								Protos.Volume.Mode mode = Protos.Volume.Mode.valueOf(parts[1].trim().toUpperCase());
								volume.setMode(mode)
									.setContainerPath(parts[0]);
							} catch (IllegalArgumentException e) {
								volume.setHostPath(parts[0])
									.setContainerPath(parts[1]);
							}
							break;
						case 3:
							Protos.Volume.Mode mode = Protos.Volume.Mode.valueOf(parts[2].trim().toUpperCase());
							volume.setMode(mode)
								.setHostPath(parts[0])
								.setContainerPath(parts[1]);
							break;
						default:
							throw new IllegalArgumentException("volume specification is invalid, given: " + volumeSpecification);
					}

					volumes.add(volume.build());
				}
			}
			return volumes;
		}
	}

	public enum ContainerType {
		MESOS,
		DOCKER
	}
}<|MERGE_RESOLUTION|>--- conflicted
+++ resolved
@@ -33,10 +33,7 @@
 import java.util.ArrayList;
 import java.util.Collections;
 import java.util.List;
-<<<<<<< HEAD
-=======
 import java.util.regex.Pattern;
->>>>>>> 44fb035e
 
 import static org.apache.flink.configuration.ConfigOptions.key;
 
@@ -87,14 +84,6 @@
 		key("mesos.constraints.hard.hostattribute")
 		.noDefaultValue();
 
-	public static final ConfigOption<String> MESOS_RM_CONTAINER_VOLUMES =
-		key("mesos.resourcemanager.tasks.container.volumes")
-		.noDefaultValue();
-	
-	public static final ConfigOption<String> MESOS_CONSTRAINTS_HARD_HOSTATTR =
-		key("mesos.constraints.hard.hostattribute")
-			.noDefaultValue();
-
 	/**
 	 * Value for {@code MESOS_RESOURCEMANAGER_TASKS_CONTAINER_TYPE} setting. Tells to use the Mesos containerizer.
 	 */
@@ -115,13 +104,10 @@
 	private final List<Protos.Volume> containerVolumes;
 	
 	private final List<ConstraintEvaluator> constraints;
-<<<<<<< HEAD
-=======
 	
 	private final Option<String> bootstrapCommand;
 
 	private final Option<String> taskManagerHostname;
->>>>>>> 44fb035e
 
 	public MesosTaskManagerParameters(
 			double cpus,
@@ -129,13 +115,9 @@
 			Option<String> containerImageName,
 			ContaineredTaskManagerParameters containeredParameters,
 			List<Protos.Volume> containerVolumes,
-<<<<<<< HEAD
-			List<ConstraintEvaluator> constraints) {
-=======
 			List<ConstraintEvaluator> constraints,
 			Option<String> bootstrapCommand,
 			Option<String> taskManagerHostname) {
->>>>>>> 44fb035e
 
 		this.cpus = cpus;
 		this.containerType = Preconditions.checkNotNull(containerType);
@@ -143,11 +125,8 @@
 		this.containeredParameters = Preconditions.checkNotNull(containeredParameters);
 		this.containerVolumes = Preconditions.checkNotNull(containerVolumes);
 		this.constraints = Preconditions.checkNotNull(constraints);
-<<<<<<< HEAD
-=======
 		this.bootstrapCommand = Preconditions.checkNotNull(bootstrapCommand);
 		this.taskManagerHostname = Preconditions.checkNotNull(taskManagerHostname);
->>>>>>> 44fb035e
 	}
 
 
@@ -195,8 +174,6 @@
 		return constraints;
 	}
 
-<<<<<<< HEAD
-=======
 	/**
  	 * Get the taskManager hostname.
  	 */
@@ -207,7 +184,6 @@
  	 */
 	public Option<String> bootstrapCommand() { return bootstrapCommand;	}	
 
->>>>>>> 44fb035e
 	@Override
 	public String toString() {
 		return "MesosTaskManagerParameters{" +
@@ -217,11 +193,8 @@
 			", containeredParameters=" + containeredParameters +
 			", containerVolumes=" + containerVolumes +
 			", constraints=" + constraints +
-<<<<<<< HEAD
-=======
 			", taskManagerHostName=" + taskManagerHostname +
 			", bootstrapCommand=" + bootstrapCommand +
->>>>>>> 44fb035e
 			'}';
 	}
 
@@ -267,28 +240,21 @@
 
 		List<Protos.Volume> containerVolumes = buildVolumes(containerVolOpt);
 
-<<<<<<< HEAD
-=======
 		//obtain Task Manager Host Name from the configuration
 		Option<String> taskManagerHostname = Option.apply(flinkConfig.getString(MESOS_TM_HOSTNAME));
 
 		//obtain bootstrap command from the configuration
 		Option<String> tmBootstrapCommand = Option.apply(flinkConfig.getString(MESOS_TM_BOOTSTRAP_CMD));
 
->>>>>>> 44fb035e
 		return new MesosTaskManagerParameters(
 			cpus,
 			containerType,
 			Option.apply(imageName),
 			containeredParameters,			
 			containerVolumes,
-<<<<<<< HEAD
-			constraints);
-=======
 			constraints,
 			tmBootstrapCommand,
 			taskManagerHostname);
->>>>>>> 44fb035e
 	}
 
 	private static List<ConstraintEvaluator> parseConstraints(String mesosConstraints) {
