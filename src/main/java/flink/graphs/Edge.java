--- conflicted
+++ resolved
@@ -20,25 +20,6 @@
 
 import java.io.Serializable;
 
-<<<<<<< HEAD
-	private K source;
-
-	private K target;
-
-	private V value;
-
-    public K getSource() {
-        return source;
-    }
-
-    public K getTarget() {
-        return target;
-    }
-
-    public V getValue() {
-        return value;
-    }
-=======
 import org.apache.flink.api.java.tuple.Tuple3;
 
 public class Edge<K extends Serializable, V extends Serializable> extends Tuple3<K, K, V>{
@@ -46,7 +27,7 @@
 	private static final long serialVersionUID = 1L;
 
 	public Edge(){}
-	
+
 	public Edge(K src, K trg) {
 		this.f0 = src;
 		this.f1 = trg;
@@ -66,29 +47,28 @@
 			return new Edge<K, V>(this.f1, this.f0);
 		}
 	}
-	
+
 	public void setSource(K src) {
 		this.f0 = src;
 	}
-	
+
 	public K getSource() {
 		return this.f0;
 	}
-	
+
 	public void setTarget(K target) {
 		this.f1 = target;
 	}
-	
+
 	public K getTarget() {
 		return f1;
 	}
-	
+
 	public void setValue(V value) {
 		this.f2 = value;
 	}
-	
+
 	public V getValue() {
 		return f2;
 	}
->>>>>>> 006a6539
 }