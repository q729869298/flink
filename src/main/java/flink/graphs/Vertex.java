--- conflicted
+++ resolved
@@ -20,25 +20,6 @@
 
 import java.io.Serializable;
 
-<<<<<<< HEAD
-    public Vertex(K key, V value) {
-        this.key = key;
-        this.value = value;
-    }
-
-    private K key;
-
-	private V value;
-
-    public V getValue() {
-        return value;
-    }
-
-    public K getKey() {
-        return key;
-    }
-}
-=======
 import org.apache.flink.api.java.tuple.Tuple2;
 
 public class Vertex<K extends Serializable, V extends Serializable> extends Tuple2<K, V> {
@@ -46,27 +27,26 @@
 	private static final long serialVersionUID = 1L;
 
 	public Vertex(){}
-	
+
 	public Vertex(K k, V val) {
 		this.f0 = k;
 		this.f1 = val;
 	}
-	
+
 	public K getId() {
 		return this.f0;
 	}
-	
+
 	public V getValue() {
 		return this.f1;
 	}
-	
+
 	public void setId(K id) {
 		this.f0 = id;
 	}
-	
+
 	public void setValue(V val) {
 		this.f1 = val;
 	}
-	
-}
->>>>>>> 006a6539
+
+}