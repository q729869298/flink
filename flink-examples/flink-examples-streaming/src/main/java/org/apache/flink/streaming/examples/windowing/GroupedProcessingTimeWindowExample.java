/*
 * Licensed to the Apache Software Foundation (ASF) under one
 * or more contributor license agreements.  See the NOTICE file
 * distributed with this work for additional information
 * regarding copyright ownership.  The ASF licenses this file
 * to you under the Apache License, Version 2.0 (the
 * "License"); you may not use this file except in compliance
 * with the License.  You may obtain a copy of the License at
 *
 *     http://www.apache.org/licenses/LICENSE-2.0
 *
 * Unless required by applicable law or agreed to in writing, software
 * distributed under the License is distributed on an "AS IS" BASIS,
 * WITHOUT WARRANTIES OR CONDITIONS OF ANY KIND, either express or implied.
 * See the License for the specific language governing permissions and
 * limitations under the License.
 */

package org.apache.flink.streaming.examples.windowing;

import org.apache.flink.api.common.functions.ReduceFunction;
import org.apache.flink.api.java.functions.KeySelector;
import org.apache.flink.api.java.tuple.Tuple;
import org.apache.flink.api.java.tuple.Tuple2;
import org.apache.flink.streaming.api.datastream.DataStream;
import org.apache.flink.streaming.api.environment.StreamExecutionEnvironment;
import org.apache.flink.streaming.api.functions.sink.SinkFunction;
import org.apache.flink.streaming.api.functions.source.RichParallelSourceFunction;
import org.apache.flink.streaming.api.functions.windowing.WindowFunction;
import org.apache.flink.streaming.api.windowing.time.Time;
import org.apache.flink.streaming.api.windowing.windows.Window;
import org.apache.flink.util.Collector;

import static java.util.concurrent.TimeUnit.MILLISECONDS;

/**
<<<<<<< HEAD
 * An example of grouped stream windowing into sliding time windows.
 * This example uses [[RichParallelSourceFunction]] to generate a list of key-value pair.
 */
=======
 * Example of grouped processing time windows.
 */
@SuppressWarnings("serial")
>>>>>>> 5d3506e8
public class GroupedProcessingTimeWindowExample {

	public static void main(String[] args) throws Exception {

		final StreamExecutionEnvironment env = StreamExecutionEnvironment.getExecutionEnvironment();
		env.setParallelism(4);

		DataStream<Tuple2<Long, Long>> stream = env
				.addSource(new RichParallelSourceFunction<Tuple2<Long, Long>>() {

					private volatile boolean running = true;

					@Override
					public void run(SourceContext<Tuple2<Long, Long>> ctx) throws Exception {

						final long startTime = System.currentTimeMillis();

						final long numElements = 20000000;
						final long numKeys = 10000;
						long val = 1L;
						long count = 0L;

						while (running && count < numElements) {
							count++;
							ctx.collect(new Tuple2<>(val++, 1L));

							if (val > numKeys) {
								val = 1L;
							}
						}

						final long endTime = System.currentTimeMillis();
						System.out.println("Took " + (endTime - startTime) + " msecs for " + numElements + " values");
					}

					@Override
					public void cancel() {
						running = false;
					}
				});

		stream
			.keyBy(0)
			.timeWindow(Time.of(2500, MILLISECONDS), Time.of(500, MILLISECONDS))
			.reduce(new SummingReducer())

			// alternative: use a apply function which does not pre-aggregate
//			.keyBy(new FirstFieldKeyExtractor<Tuple2<Long, Long>, Long>())
//			.window(Time.of(2500, MILLISECONDS), Time.of(500, MILLISECONDS))
//			.apply(new SummingWindowFunction())

			.addSink(new SinkFunction<Tuple2<Long, Long>>() {
				@Override
				public void invoke(Tuple2<Long, Long> value) {
				}
			});

		env.execute();
	}

	private static class FirstFieldKeyExtractor<Type extends Tuple, Key> implements KeySelector<Type, Key> {

		@Override
		@SuppressWarnings("unchecked")
		public Key getKey(Type value) {
			return (Key) value.getField(0);
		}
	}

	private static class SummingWindowFunction implements WindowFunction<Tuple2<Long, Long>, Tuple2<Long, Long>, Long, Window> {

		@Override
		public void apply(Long key, Window window, Iterable<Tuple2<Long, Long>> values, Collector<Tuple2<Long, Long>> out) {
			long sum = 0L;
			for (Tuple2<Long, Long> value : values) {
				sum += value.f1;
			}

			out.collect(new Tuple2<>(key, sum));
		}
	}

	private static class SummingReducer implements ReduceFunction<Tuple2<Long, Long>> {

		@Override
		public Tuple2<Long, Long> reduce(Tuple2<Long, Long> value1, Tuple2<Long, Long> value2) {
			return new Tuple2<>(value1.f0, value1.f1 + value2.f1);
		}
	}
}<|MERGE_RESOLUTION|>--- conflicted
+++ resolved
@@ -34,15 +34,9 @@
 import static java.util.concurrent.TimeUnit.MILLISECONDS;
 
 /**
-<<<<<<< HEAD
  * An example of grouped stream windowing into sliding time windows.
  * This example uses [[RichParallelSourceFunction]] to generate a list of key-value pair.
  */
-=======
- * Example of grouped processing time windows.
- */
-@SuppressWarnings("serial")
->>>>>>> 5d3506e8
 public class GroupedProcessingTimeWindowExample {
 
 	public static void main(String[] args) throws Exception {
