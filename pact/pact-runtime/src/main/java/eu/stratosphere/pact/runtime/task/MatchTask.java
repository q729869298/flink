--- conflicted
+++ resolved
@@ -562,16 +562,7 @@
 				throw new RuntimeException(e);
 			} finally {
 				if(v1ResettableIterator != null) {
-<<<<<<< HEAD
-					try {
-						// close resettable iterator and release memory
-						v1ResettableIterator.close();
-					} catch (ServiceException e) {
-						LOG.warn(e);
-					}
-=======
 					v1ResettableIterator.close();
->>>>>>> 41d7ea65
 				}
 			}
 					
