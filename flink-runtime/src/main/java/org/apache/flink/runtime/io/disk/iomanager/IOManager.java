/*
 * Licensed to the Apache Software Foundation (ASF) under one
 * or more contributor license agreements.  See the NOTICE file
 * distributed with this work for additional information
 * regarding copyright ownership.  The ASF licenses this file
 * to you under the Apache License, Version 2.0 (the
 * "License"); you may not use this file except in compliance
 * with the License.  You may obtain a copy of the License at
 *
 *     http://www.apache.org/licenses/LICENSE-2.0
 *
 * Unless required by applicable law or agreed to in writing, software
 * distributed under the License is distributed on an "AS IS" BASIS,
 * WITHOUT WARRANTIES OR CONDITIONS OF ANY KIND, either express or implied.
 * See the License for the specific language governing permissions and
 * limitations under the License.
 */


package org.apache.flink.runtime.io.disk.iomanager;

import java.io.IOException;
import java.lang.Thread.UncaughtExceptionHandler;
import java.util.List;
import java.util.Random;
import java.util.concurrent.LinkedBlockingQueue;

import org.slf4j.Logger;
import org.slf4j.LoggerFactory;
import org.apache.flink.core.memory.MemorySegment;

/**
 * The facade for the provided I/O manager services.
 */
public class IOManager implements UncaughtExceptionHandler {
	
	/** Logging */
	private static final Logger LOG = LoggerFactory.getLogger(IOManager.class);

	/**
	 * The default temp paths for anonymous channels.
	 */
	private final String[] paths;

	/**
	 * A random number generator for the anonymous ChannelIDs.
	 */
	private final Random random;

	/**
	 * The writer thread used for asynchronous block oriented channel writing.
	 */
	private final WriterThread[] writers;

	/**
	 * The reader threads used for asynchronous block oriented channel reading.
	 */
	private final ReaderThread[] readers;
	
	/**
	 * The number of the next path to use.
	 */
	private volatile int nextPath;

	/**
	 * A boolean flag indicating whether the close() has already been invoked.
	 */
	private volatile boolean isClosed = false;

	
	// -------------------------------------------------------------------------
	//               Constructors / Destructors
	// -------------------------------------------------------------------------

	/**
	 * Constructs a new IOManager, writing channels to the system directory.
	 */
	public IOManager() {
		this(System.getProperty("java.io.tmpdir"));
	}
	
	/**
	 * Constructs a new IOManager.
	 * 
	 * @param tempDir The base directory path for files underlying channels.
	 */
	public IOManager(String tempDir) {
		this(new String[] {tempDir});
	}

	/**
	 * Constructs a new IOManager.
	 * 
	 * @param paths
<<<<<<< HEAD
	 *        the basic directory paths for files underlying anonymous
	 *        channels.
=======
	 *        the basic directory paths for files underlying anonymous channels.
>>>>>>> 78a9b60b
	 */
	public IOManager(String[] paths) {
		this.paths = paths;
		this.random = new Random();
		this.nextPath = 0;
		
		// start a write worker thread for each directory
		this.writers = new WriterThread[paths.length];
		for (int i = 0; i < this.writers.length; i++) {
			final WriterThread t = new WriterThread();
			this.writers[i] = t;
			t.setName("IOManager writer thread #" + (i + 1));
			t.setDaemon(true);
			t.setUncaughtExceptionHandler(this);
			t.start();
		}

		// start a reader worker thread for each directory
		this.readers = new ReaderThread[paths.length];
		for (int i = 0; i < this.readers.length; i++) {
			final ReaderThread t = new ReaderThread();
			this.readers[i] = t;
			t.setName("IOManager reader thread #" + (i + 1));
			t.setDaemon(true);
			t.setUncaughtExceptionHandler(this);
			t.start();
		}
	}

	/**
	 * Close method. Shuts down the reader and writer threads immediately, not waiting for their
	 * pending requests to be served. This method waits until the threads have actually ceased their
	 * operation.
	 */
	public synchronized final void shutdown()
	{
		if (!this.isClosed) {
			this.isClosed = true;

			// close writing and reading threads with best effort and log problems
			
			// --------------------------------- writer shutdown ----------------------------------			
			for (int i = 0; i < this.readers.length; i++) {
				try {
					this.writers[i].shutdown();
				}
				catch (Throwable t) {
					LOG.error("Error while shutting down IO Manager writer thread.", t);
				}
			}

			// --------------------------------- reader shutdown ----------------------------------
			for (int i = 0; i < this.readers.length; i++) {
				try {
					this.readers[i].shutdown();
				}
				catch (Throwable t) {
					LOG.error("Error while shutting down IO Manager reader thread.", t);
				}
			}
			
			// ------------------------ wait until shutdown is complete ---------------------------
			try {
				for (int i = 0; i < this.readers.length; i++) {
					this.writers[i].join();
				}
				for (int i = 0; i < this.readers.length; i++) {
					this.readers[i].join();
				}
			}
			catch (InterruptedException iex) {}
		}
	}
	
	/**
	 * Utility method to check whether the IO manager has been properly shut down. The IO manager is considered
	 * to be properly shut down when it is closed and its threads have ceased operation.
	 * 
	 * @return True, if the IO manager has properly shut down, false otherwise.
	 */
	public final boolean isProperlyShutDown()
	{
		boolean readersShutDown = true;
		for (int i = 0; i < this.readers.length; i++) {
			readersShutDown &= this.readers[i].getState() == Thread.State.TERMINATED;
		}
		
		boolean writersShutDown = true;
		for (int i = 0; i < this.writers.length; i++) {
			readersShutDown &= this.writers[i].getState() == Thread.State.TERMINATED;
		}
		
		return this.isClosed && writersShutDown && readersShutDown;
	}


	@Override
	public void uncaughtException(Thread t, Throwable e) {
		LOG.error("IO Thread '" + t.getName() + "' terminated due to an exception. Closing I/O Manager.", e);
		shutdown();	
	}

	// ------------------------------------------------------------------------
	//                          Channel Instantiations
	// ------------------------------------------------------------------------
	
	/**
	 * Creates a new {@link Channel.ID} in one of the temp directories. Multiple
	 * invocations of this method spread the channels evenly across the different directories.
	 * 
	 * @return A channel to a temporary directory.
	 */
	public Channel.ID createChannel()
	{
		final int num = getNextPathNum();
		return new Channel.ID(this.paths[num], num, this.random);
	}

	/**
	 * Creates a new {@link Channel.Enumerator}, spreading the channels in a round-robin fashion
	 * across the temporary file directories.
	 * 
	 * @return An enumerator for channels.
	 */
	public Channel.Enumerator createChannelEnumerator()
	{
		return new Channel.Enumerator(this.paths, this.random);
	}

	
	// ------------------------------------------------------------------------
	//                        Reader / Writer instantiations
	// ------------------------------------------------------------------------
	
	/**
	 * Creates a block channel writer that writes to the given channel. The writer writes asynchronously (write-behind),
	 * accepting write request, carrying them out at some time and returning the written segment to the given queue
	 * afterwards.
	 * 
	 * @param channelID The descriptor for the channel to write to.
	 * @param returnQueue The queue to put the written buffers into.
	 * @return A block channel writer that writes to the given channel.
	 * @throws IOException Thrown, if the channel for the writer could not be opened.
	 */
	public BlockChannelWriter createBlockChannelWriter(Channel.ID channelID,
								LinkedBlockingQueue<MemorySegment> returnQueue)
	throws IOException
	{
		if (this.isClosed) {
			throw new IllegalStateException("I/O-Manger is closed.");
		}
		
		return new BlockChannelWriter(channelID, this.writers[channelID.getThreadNum()].requestQueue, returnQueue, 1);
	}
	
	/**
	 * Creates a block channel writer that writes to the given channel. The writer writes asynchronously (write-behind),
	 * accepting write request, carrying them out at some time and returning the written segment to the given queue
	 * afterwards.
	 * <p>
	 * The writer will collect a specified number of write requests and carry them out
	 * in one, effectively writing one block in the size of multiple memory pages.
	 * Note that this means that no memory segment will reach the return queue before
	 * the given number of requests are collected, so the number of buffers used with
	 * the writer should be greater than the number of requests to combine. Ideally,
	 * the number of memory segments used is a multiple of the number of requests to
	 * combine.
	 * 
	 * @param channelID The descriptor for the channel to write to.
	 * @param returnQueue The queue to put the written buffers into.
	 * @param numRequestsToCombine The number of write requests to combine to one I/O request.
	 * @return A block channel writer that writes to the given channel.
	 * @throws IOException Thrown, if the channel for the writer could not be opened.
	 */
	public BlockChannelWriter createBlockChannelWriter(Channel.ID channelID,
								LinkedBlockingQueue<MemorySegment> returnQueue, int numRequestsToCombine)
	throws IOException
	{
		if (this.isClosed) {
			throw new IllegalStateException("I/O-Manger is closed.");
		}
		
		return new BlockChannelWriter(channelID, this.writers[channelID.getThreadNum()].requestQueue, returnQueue, numRequestsToCombine);
	}
	
	/**
	 * Creates a block channel writer that writes to the given channel. The writer writes asynchronously (write-behind),
	 * accepting write request, carrying them out at some time and returning the written segment its return queue afterwards.
	 * 
	 * @param channelID The descriptor for the channel to write to.
	 * @return A block channel writer that writes to the given channel.
	 * @throws IOException Thrown, if the channel for the writer could not be opened.
	 */
	public BlockChannelWriter createBlockChannelWriter(Channel.ID channelID)
	throws IOException
	{
		if (this.isClosed) {
			throw new IllegalStateException("I/O-Manger is closed.");
		}
		
		return new BlockChannelWriter(channelID, this.writers[channelID.getThreadNum()].requestQueue, new LinkedBlockingQueue<MemorySegment>(), 1);
	}
	
	/**
	 * Creates a block channel writer that writes to the given channel. The writer writes asynchronously (write-behind),
	 * accepting write request, carrying them out at some time and returning the written segment its return queue afterwards.
	 * <p>
	 * The writer will collect a specified number of write requests and carry them out
	 * in one, effectively writing one block in the size of multiple memory pages.
	 * Note that this means that no memory segment will reach the return queue before
	 * the given number of requests are collected, so the number of buffers used with
	 * the writer should be greater than the number of requests to combine. Ideally,
	 * the number of memory segments used is a multiple of the number of requests to
	 * combine.
	 * 
	 * @param channelID The descriptor for the channel to write to.
	 * @param numRequestsToCombine The number of write requests to combine to one I/O request.
	 * @return A block channel writer that writes to the given channel.
	 * @throws IOException Thrown, if the channel for the writer could not be opened.
	 */
	public BlockChannelWriter createBlockChannelWriter(Channel.ID channelID, int numRequestsToCombine)
	throws IOException
	{
		if (this.isClosed) {
			throw new IllegalStateException("I/O-Manger is closed.");
		}
		
		return new BlockChannelWriter(channelID, this.writers[channelID.getThreadNum()].requestQueue, new LinkedBlockingQueue<MemorySegment>(), numRequestsToCombine);
	}
	
	/**
	 * Creates a block channel reader that reads blocks from the given channel. The reader reads asynchronously,
	 * such that a read request is accepted, carried out at some (close) point in time, and the full segment
	 * is pushed to the given queue.
	 * 
	 * @param channelID The descriptor for the channel to write to.
	 * @param returnQueue The queue to put the full buffers into.
	 * @return A block channel reader that reads from the given channel.
	 * @throws IOException Thrown, if the channel for the reader could not be opened.
	 */
	public BlockChannelReader createBlockChannelReader(Channel.ID channelID,
										LinkedBlockingQueue<MemorySegment> returnQueue)
	throws IOException
	{
		if (this.isClosed) {
			throw new IllegalStateException("I/O-Manger is closed.");
		}
		
		return new BlockChannelReader(channelID, this.readers[channelID.getThreadNum()].requestQueue, returnQueue, 1);
	}
	
	/**
	 * Creates a block channel reader that reads blocks from the given channel. The reader reads asynchronously,
	 * such that a read request is accepted, carried out at some (close) point in time, and the full segment
	 * is pushed to the given queue.
	 * <p>
	 * The reader will collect a specified number of read requests and carry them out
	 * in one, effectively reading one block in the size of multiple memory pages.
	 * Note that this means that no memory segment will reach the return queue before
	 * the given number of requests are collected, so the number of buffers used with
	 * the reader should be greater than the number of requests to combine. Ideally,
	 * the number of memory segments used is a multiple of the number of requests to
	 * combine.
	 * 
	 * @param channelID The descriptor for the channel to write to.
	 * @param returnQueue The queue to put the full buffers into.
	 * @param numRequestsToCombine The number of read requests to combine to one I/O request.
	 * @return A block channel reader that reads from the given channel.
	 * @throws IOException Thrown, if the channel for the reader could not be opened.
	 */
	public BlockChannelReader createBlockChannelReader(Channel.ID channelID,
					LinkedBlockingQueue<MemorySegment> returnQueue, int numRequestsToCombine)
	throws IOException
	{
		if (this.isClosed) {
			throw new IllegalStateException("I/O-Manger is closed.");
		}
		
		return new BlockChannelReader(channelID, this.readers[channelID.getThreadNum()].requestQueue, returnQueue, numRequestsToCombine);
	}
	
	/**
	 * Creates a block channel reader that reads blocks from the given channel. The reader reads asynchronously,
	 * such that a read request is accepted, carried out at some (close) point in time, and the full segment
	 * is pushed to the reader's return queue.
	 * 
	 * @param channelID The descriptor for the channel to write to.
	 * @return A block channel reader that reads from the given channel.
	 * @throws IOException Thrown, if the channel for the reader could not be opened.
	 */
	public BlockChannelReader createBlockChannelReader(Channel.ID channelID)
	throws IOException
	{
		if (this.isClosed) {
			throw new IllegalStateException("I/O-Manger is closed.");
		}
		
		return new BlockChannelReader(channelID, this.readers[channelID.getThreadNum()].requestQueue, new LinkedBlockingQueue<MemorySegment>(), 1);
	}
	
	/**
	 * Creates a block channel reader that reads blocks from the given channel. The reader reads asynchronously,
	 * such that a read request is accepted, carried out at some (close) point in time, and the full segment
	 * is pushed to the reader's return queue.
	 * <p>
	 * The reader will collect a specified number of read requests and carry them out
	 * in one, effectively reading one block in the size of multiple memory pages.
	 * Note that this means that no memory segment will reach the return queue before
	 * the given number of requests are collected, so the number of buffers used with
	 * the reader should be greater than the number of requests to combine. Ideally,
	 * the number of memory segments used is a multiple of the number of requests to
	 * combine.
	 * 
	 * @param channelID The descriptor for the channel to write to.
	 * @param numRequestsToCombine The number of write requests to combine to one I/O request.
	 * @return A block channel reader that reads from the given channel.
	 * @throws IOException Thrown, if the channel for the reader could not be opened.
	 */
	public BlockChannelReader createBlockChannelReader(Channel.ID channelID, int numRequestsToCombine)
	throws IOException
	{
		if (this.isClosed) {
			throw new IllegalStateException("I/O-Manger is closed.");
		}
		
		return new BlockChannelReader(channelID, this.readers[channelID.getThreadNum()].requestQueue, 
			new LinkedBlockingQueue<MemorySegment>(), numRequestsToCombine);
	}
	
	/**
	 * Creates a block channel reader that reads all blocks from the given channel directly in one bulk.
	 * The reader draws segments to read the blocks into from a supplied list, which must contain as many
	 * segments as the channel has blocks. After the reader is done, the list with the full segments can be 
	 * obtained from the reader.
	 * <p>
	 * If a channel is not to be read in one bulk, but in multiple smaller batches, a  
	 * {@link BlockChannelReader} should be used.
	 * 
	 * @param channelID The descriptor for the channel to write to.
	 * @param targetSegments The list to take the segments from into which to read the data.
	 * @param numBlocks The number of blocks in the channel to read.
	 * @return A block channel reader that reads from the given channel.
	 * @throws IOException Thrown, if the channel for the reader could not be opened.
	 */
	public BulkBlockChannelReader createBulkBlockChannelReader(Channel.ID channelID,
			List<MemorySegment> targetSegments,	int numBlocks)
	throws IOException
	{
		if (this.isClosed) {
			throw new IllegalStateException("I/O-Manger is closed.");
		}
		
		return new BulkBlockChannelReader(channelID, this.readers[channelID.getThreadNum()].requestQueue, targetSegments, numBlocks);
	}
	
	// ========================================================================
	//                             Utilities
	// ========================================================================
	
	private final int getNextPathNum()
	{
		final int next = this.nextPath;
		final int newNext = next + 1;
		this.nextPath = newNext >= this.paths.length ? 0 : newNext;
		return next;
	}
	
	
	// ========================================================================
	//                          I/O Worker Threads
	// ========================================================================

	/**
	 * A worker thread for asynchronous read.
	 * 
	 */
	private static final class ReaderThread extends Thread
	{
		protected final RequestQueue<ReadRequest> requestQueue;

		private volatile boolean alive;

		// ---------------------------------------------------------------------
		// Constructors / Destructors
		// ---------------------------------------------------------------------
		
		protected ReaderThread()
		{
			this.requestQueue = new RequestQueue<ReadRequest>();
			this.alive = true;
		}
		
		/**
		 * Shuts the thread down. This operation does not wait for all pending requests to be served, halts the thread
		 * immediately. All buffers of pending requests are handed back to their channel readers and an exception is
		 * reported to them, declaring their request queue as closed.
		 */
		protected void shutdown()
		{
			if (this.alive) {
				// shut down the thread
				try {
					this.alive = false;
					this.requestQueue.close();
					this.interrupt();
				}
				catch (Throwable t) {}
			}
			
			// notify all pending write requests that the thread has been shut down
			IOException ioex = new IOException("IO-Manager has been closed.");
			
			while (!this.requestQueue.isEmpty()) {
				ReadRequest request = this.requestQueue.poll();
				request.requestDone(ioex);
			}
		}

		// ---------------------------------------------------------------------
		//                             Main loop
		// ---------------------------------------------------------------------

		@Override
		public void run()
		{
			while (this.alive)
			{
				
				// get the next buffer. ignore interrupts that are not due to a shutdown.
				ReadRequest request = null;
				while (request == null) {
					try {
						request = this.requestQueue.take();
					}
					catch (InterruptedException iex) {
						if (!this.alive) {
							// exit
							return;
						}
					}
				}
				
				// remember any IO exception that occurs, so it can be reported to the writer
				IOException ioex = null;

				try {
					// read buffer from the specified channel
					request.read();
				}
				catch (IOException e) {
					ioex = e;
				}
				catch (Throwable t) {
					ioex = new IOException("The buffer could not be read: " + t.getMessage(), t);
					IOManager.LOG.error("I/O reading thread encountered an error" + 
						t.getMessage() == null ? "." : ": ", t);
				}

				// invoke the processed buffer handler of the request issuing reader object
				request.requestDone(ioex);
			} // end while alive
		}
		
	} // end reading thread
	
	/**
	 * A worker thread that asynchronously writes the buffers to disk.
	 */
	private static final class WriterThread extends Thread
	{
		protected final RequestQueue<WriteRequest> requestQueue;

		private volatile boolean alive;

		// ---------------------------------------------------------------------
		// Constructors / Destructors
		// ---------------------------------------------------------------------

		protected WriterThread()
		{
			this.requestQueue = new RequestQueue<WriteRequest>();
			this.alive = true;
		}

		/**
		 * Shuts the thread down. This operation does not wait for all pending requests to be served, halts the thread
		 * immediately. All buffers of pending requests are handed back to their channel writers and an exception is
		 * reported to them, declaring their request queue as closed.
		 */
		protected void shutdown()
		{
			if (this.alive) {
				// shut down the thread
				try {
					this.alive = false;
					this.requestQueue.close();
					this.interrupt();
				}
				catch (Throwable t) {}
				
				// notify all pending write requests that the thread has been shut down
				IOException ioex = new IOException("Writer thread has been closed.");
				
				while (!this.requestQueue.isEmpty())
				{
					WriteRequest request = this.requestQueue.poll();
					request.requestDone(ioex);
				}
			}
		}

		// ---------------------------------------------------------------------
		// Main loop
		// ---------------------------------------------------------------------

		@Override
		public void run()
		{
			while (this.alive) {
				
				WriteRequest request = null;
				
				// get the next buffer. ignore interrupts that are not due to a shutdown.
				while (request == null) {
					try {
						request = requestQueue.take();
					}
					catch (InterruptedException iex) {
						if (!this.alive) {
							// exit
							return;
						}
					}
				}
				
				// remember any IO exception that occurs, so it can be reported to the writer
				IOException ioex = null;
				
				try {
					// write buffer to the specified channel
					request.write();
				}
				catch (IOException e) {
					ioex = e;
				}
				catch (Throwable t) {
					ioex = new IOException("The buffer could not be written: " + t.getMessage(), t);
					IOManager.LOG.error("I/O reading thread encountered an error" + 
						t.getMessage() == null ? "." : ": ", t);
				}

				// invoke the processed buffer handler of the request issuing writer object
				request.requestDone(ioex);
			} // end while alive
		}
		
	}; // end writer thread
}<|MERGE_RESOLUTION|>--- conflicted
+++ resolved
@@ -38,7 +38,7 @@
 	private static final Logger LOG = LoggerFactory.getLogger(IOManager.class);
 
 	/**
-	 * The default temp paths for anonymous channels.
+	 * The default temp paths for anonymous Channels.
 	 */
 	private final String[] paths;
 
@@ -92,12 +92,7 @@
 	 * Constructs a new IOManager.
 	 * 
 	 * @param paths
-<<<<<<< HEAD
-	 *        the basic directory paths for files underlying anonymous
-	 *        channels.
-=======
 	 *        the basic directory paths for files underlying anonymous channels.
->>>>>>> 78a9b60b
 	 */
 	public IOManager(String[] paths) {
 		this.paths = paths;
