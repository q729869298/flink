--- conflicted
+++ resolved
@@ -25,13 +25,8 @@
  */
 public interface JobStatusListener {
 
-<<<<<<< HEAD
-/**
-	 * Called when the status of the job with the given {@link InternalJobStatus}.
-=======
 	/**
 	 * Called when the status of the job changed.
->>>>>>> 78a9b60b
 	 * 
 	 * @param executionGraph   The executionGraph representing the job.
 	 * @param newJobStatus     The new job status.
