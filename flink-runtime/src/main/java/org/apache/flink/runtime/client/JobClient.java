/*
 * Licensed to the Apache Software Foundation (ASF) under one
 * or more contributor license agreements.  See the NOTICE file
 * distributed with this work for additional information
 * regarding copyright ownership.  The ASF licenses this file
 * to you under the Apache License, Version 2.0 (the
 * "License"); you may not use this file except in compliance
 * with the License.  You may obtain a copy of the License at
 *
 *     http://www.apache.org/licenses/LICENSE-2.0
 *
 * Unless required by applicable law or agreed to in writing, software
 * distributed under the License is distributed on an "AS IS" BASIS,
 * WITHOUT WARRANTIES OR CONDITIONS OF ANY KIND, either express or implied.
 * See the License for the specific language governing permissions and
 * limitations under the License.
 */

package org.apache.flink.runtime.client;

import java.io.IOException;
import java.io.PrintStream;
import java.net.InetSocketAddress;
import java.util.Iterator;
import java.util.Map;

import org.slf4j.Logger;
import org.slf4j.LoggerFactory;
import org.apache.flink.api.common.JobExecutionResult;
import org.apache.flink.api.common.accumulators.AccumulatorHelper;
import org.apache.flink.configuration.ConfigConstants;
import org.apache.flink.configuration.Configuration;
import org.apache.flink.runtime.accumulators.AccumulatorEvent;
import org.apache.flink.runtime.event.job.AbstractEvent;
import org.apache.flink.runtime.event.job.JobEvent;
import org.apache.flink.runtime.ipc.RPC;
import org.apache.flink.runtime.jobgraph.JobGraph;
import org.apache.flink.runtime.jobgraph.JobStatus;
import org.apache.flink.runtime.net.NetUtils;
import org.apache.flink.runtime.protocols.AccumulatorProtocol;
import org.apache.flink.runtime.protocols.JobManagementProtocol;
import org.apache.flink.runtime.types.IntegerRecord;
import org.apache.flink.util.StringUtils;

/**
 * The job client is able to submit, control, and abort jobs.
 */
public class JobClient {

	/** The logging object used for debugging. */
	private static final Logger LOG = LoggerFactory.getLogger(JobClient.class);

	/** The job management server stub.*/
	private final JobManagementProtocol jobSubmitClient;

	/** The accumulator protocol stub to request accumulators from JobManager */
	private AccumulatorProtocol accumulatorProtocolProxy;

	/** The job graph assigned with this job client. */
	private final JobGraph jobGraph;

	/**
	 * The configuration assigned with this job client.
	 */
	private final Configuration configuration;

	/**
	 * The shutdown hook which is executed if the user interrupts the job the job execution.
	 */
	private final JobCleanUp jobCleanUp;
	
	private final ClassLoader userCodeClassLoader;

	/**
	 * The sequence number of the last processed event received from the job manager.
	 */
	private long lastProcessedEventSequenceNumber = -1;
	
	
	private PrintStream console;

	/**
	 * Inner class used to perform clean up tasks when the
	 * job client is terminated.
	 */
	public static class JobCleanUp extends Thread {

		/**
		 * Stores a reference to the {@link JobClient} object this clean up object has been created for.
		 */
		private final JobClient jobClient;

		/**
		 * Constructs a new clean up object which is used to perform clean up tasks
		 * when the job client is terminated.
		 * 
		 * @param jobClient
		 *        the job client this clean up object belongs to
		 */
		public JobCleanUp(final JobClient jobClient) {
			this.jobClient = jobClient;
		}

		@Override
		public void run() {
			// Close the RPC object
			this.jobClient.close();
		}
	}

	/**
	 * Constructs a new job client object and instantiates a local
<<<<<<< HEAD
	 * RPC proxy for the {@link JobManagementProtocol}.
=======
	 * RPC proxy for the JobSubmissionProtocol
>>>>>>> 78a9b60b
	 * 
	 * @param jobGraph
	 *        the job graph to run
	 * @throws IOException
	 *         thrown on error while initializing the RPC connection to the job manager
	 */
	public JobClient(JobGraph jobGraph, ClassLoader userCodeClassLoader) throws IOException {
		this(jobGraph, new Configuration(), userCodeClassLoader);
	}

	/**
	 * Constructs a new job client object and instantiates a local
<<<<<<< HEAD
	 * RPC proxy for the {@link JobManagementProtocol}.
=======
	 * RPC proxy for the JobSubmissionProtocol
>>>>>>> 78a9b60b
	 * 
	 * @param jobGraph
	 *        the job graph to run
	 * @param configuration
	 *        configuration object which can include special configuration settings for the job client
	 * @throws IOException
	 *         thrown on error while initializing the RPC connection to the job manager
	 */
	public JobClient(JobGraph jobGraph, Configuration configuration, ClassLoader userCodeClassLoader) throws IOException {

		final String address = configuration.getString(ConfigConstants.JOB_MANAGER_IPC_ADDRESS_KEY, null);
		final int port = configuration.getInteger(ConfigConstants.JOB_MANAGER_IPC_PORT_KEY,
			ConfigConstants.DEFAULT_JOB_MANAGER_IPC_PORT);

		final InetSocketAddress inetaddr = new InetSocketAddress(address, port);
		this.jobSubmitClient = RPC.getProxy(JobManagementProtocol.class, inetaddr, NetUtils.getSocketFactory());
		this.accumulatorProtocolProxy = RPC.getProxy(AccumulatorProtocol.class, inetaddr, NetUtils.getSocketFactory());
		this.jobGraph = jobGraph;
		this.configuration = configuration;
		this.jobCleanUp = new JobCleanUp(this);
		this.userCodeClassLoader = userCodeClassLoader;
	}

	/**
	 * Constructs a new job client object and instantiates a local
<<<<<<< HEAD
	 * RPC proxy for the {@link JobManagementProtocol}.
=======
	 * RPC proxy for the JobSubmissionProtocol
>>>>>>> 78a9b60b
	 * 
	 * @param jobGraph
	 *        the job graph to run
	 * @param configuration
	 *        configuration object which can include special configuration settings for the job client
	 * @param jobManagerAddress
	 *        IP/Port of the jobmanager (not taken from provided configuration object).
	 * @throws IOException
	 *         thrown on error while initializing the RPC connection to the job manager
	 */
	public JobClient(JobGraph jobGraph, Configuration configuration, InetSocketAddress jobManagerAddress, ClassLoader userCodeClassLoader)
			throws IOException
	{
		this.jobSubmitClient = RPC.getProxy(JobManagementProtocol.class, jobManagerAddress,	NetUtils.getSocketFactory());
		this.jobGraph = jobGraph;
		this.configuration = configuration;
		this.jobCleanUp = new JobCleanUp(this);
		this.userCodeClassLoader = userCodeClassLoader;
	}

	/**
	 * Closes the <code>JobClient</code> by destroying the RPC stub object.
	 */
	public void close() {

		synchronized (this.jobSubmitClient) {
			RPC.stopProxy(this.jobSubmitClient);
		}

		synchronized (this.accumulatorProtocolProxy) {
			RPC.stopProxy(this.accumulatorProtocolProxy);
		}
	}

	/**
	 * Returns the {@link Configuration} object which can include special configuration settings for the job client.
	 * 
	 * @return the {@link Configuration} object which can include special configuration settings for the job client
	 */
	public Configuration getConfiguration() {

		return this.configuration;
	}

	/**
	 * Submits the job assigned to this job client to the job manager.
	 * 
	 * @return a <code>JobSubmissionResult</code> object encapsulating the results of the job submission
	 * @throws IOException
	 *         thrown in case of submission errors while transmitting the data to the job manager
	 */
	public JobSubmissionResult submitJob() throws IOException {

		synchronized (this.jobSubmitClient) {

			return this.jobSubmitClient.submitJob(this.jobGraph);
		}
	}

	/**
	 * Cancels the job assigned to this job client.
	 * 
	 * @return a <code>JobCancelResult</code> object encapsulating the result of the job cancel request
	 * @throws IOException
	 *         thrown if an error occurred while transmitting the request to the job manager
	 */
	public JobCancelResult cancelJob() throws IOException {

		synchronized (this.jobSubmitClient) {
			return this.jobSubmitClient.cancelJob(this.jobGraph.getJobID());
		}
	}

	/**
	 * Retrieves the current status of the job assigned to this job client.
	 * 
	 * @return a <code>JobProgressResult</code> object including the current job progress
	 * @throws IOException
	 *         thrown if an error occurred while transmitting the request
	 */
	public JobProgressResult getJobProgress() throws IOException {

		synchronized (this.jobSubmitClient) {
			return this.jobSubmitClient.getJobProgress(this.jobGraph.getJobID());
		}
	}

	/**
	 * Submits the job assigned to this job client to the job manager and queries the job manager
	 * about the progress of the job until it is either finished or aborted.
	 * 
	 * @return the duration of the job execution in milliseconds
	 * @throws IOException
	 *         thrown if an error occurred while transmitting the request
	 * @throws JobExecutionException
	 *         thrown if the job has been aborted either by the user or as a result of an error
	 */
	public JobExecutionResult submitJobAndWait() throws IOException, JobExecutionException {

		synchronized (this.jobSubmitClient) {

			final JobSubmissionResult submissionResult = this.jobSubmitClient.submitJob(this.jobGraph);
			if (submissionResult.getReturnCode() == AbstractJobResult.ReturnCode.ERROR) {
				LOG.error("ERROR: " + submissionResult.getDescription());
				throw new JobExecutionException(submissionResult.getDescription(), false);
			}

			// Make sure the job is properly terminated when the user shut's down the client
			Runtime.getRuntime().addShutdownHook(this.jobCleanUp);
		}

		long sleep = 0;
		try {
			final IntegerRecord interval = this.jobSubmitClient.getRecommendedPollingInterval();
			sleep = interval.getValue() * 1000;
		} catch (IOException ioe) {
			Runtime.getRuntime().removeShutdownHook(this.jobCleanUp);
			// Rethrow error
			throw ioe;
		}

		try {
			Thread.sleep(sleep / 2);
		} catch (InterruptedException e) {
			Runtime.getRuntime().removeShutdownHook(this.jobCleanUp);
			logErrorAndRethrow(StringUtils.stringifyException(e));
		}

		long startTimestamp = -1;

		while (true) {

			if (Thread.interrupted()) {
				logErrorAndRethrow("Job client has been interrupted");
			}

			JobProgressResult jobProgressResult = null;
			try {
				jobProgressResult = getJobProgress();
			} catch (IOException ioe) {
				Runtime.getRuntime().removeShutdownHook(this.jobCleanUp);
				// Rethrow error
				throw ioe;
			}

			if (jobProgressResult == null) {
				logErrorAndRethrow("Returned job progress is unexpectedly null!");
			}

			if (jobProgressResult.getReturnCode() == AbstractJobResult.ReturnCode.ERROR) {
				logErrorAndRethrow("Could not retrieve job progress: " + jobProgressResult.getDescription());
			}

			final Iterator<AbstractEvent> it = jobProgressResult.getEvents();
			while (it.hasNext()) {

				final AbstractEvent event = it.next();

				// Did we already process that event?
				if (this.lastProcessedEventSequenceNumber >= event.getSequenceNumber()) {
					continue;
				}

				LOG.info(event.toString());
				if (this.console != null) {
					this.console.println(event.toString());
				}

				this.lastProcessedEventSequenceNumber = event.getSequenceNumber();

				// Check if we can exit the loop
				if (event instanceof JobEvent) {
					final JobEvent jobEvent = (JobEvent) event;
					final JobStatus jobStatus = jobEvent.getCurrentJobStatus();
					if (jobStatus == JobStatus.RUNNING) {
						startTimestamp = jobEvent.getTimestamp();
					}
					if (jobStatus == JobStatus.FINISHED) {
						Runtime.getRuntime().removeShutdownHook(this.jobCleanUp);
						final long jobDuration = jobEvent.getTimestamp() - startTimestamp;
						
						// Request accumulators
						Map<String, Object> accumulators = null;
						try {
							accumulators = AccumulatorHelper.toResultMap(getAccumulators().getAccumulators(this.userCodeClassLoader));
						} catch (IOException ioe) {
							Runtime.getRuntime().removeShutdownHook(this.jobCleanUp);
							throw ioe;	// Rethrow error
						}
						return new JobExecutionResult(jobDuration, accumulators);
						
					} else if (jobStatus == JobStatus.CANCELED || jobStatus == JobStatus.FAILED) {
						Runtime.getRuntime().removeShutdownHook(this.jobCleanUp);
						LOG.info(jobEvent.getOptionalMessage());
						if (jobStatus == JobStatus.CANCELED) {
							throw new JobExecutionException(jobEvent.getOptionalMessage(), true);
						} else {
							throw new JobExecutionException(jobEvent.getOptionalMessage(), false);
						}
					}
				}
			}

			try {
				Thread.sleep(sleep);
			} catch (InterruptedException e) {
				logErrorAndRethrow(StringUtils.stringifyException(e));
			}
		}
	}

	/**
	 * Returns the recommended interval in seconds in which a client
	 * is supposed to poll for progress information.
	 * 
	 * @return the interval in seconds
	 * @throws IOException
	 *         thrown if an error occurred while transmitting the request
	 */
	public int getRecommendedPollingInterval() throws IOException {

		synchronized (this.jobSubmitClient) {
			return this.jobSubmitClient.getRecommendedPollingInterval().getValue();
		}
	}

	/**
	 * Writes the given error message to the log and throws it in an {@link IOException}.
	 * 
	 * @param errorMessage
	 *        the error message to write to the log
	 * @throws IOException
	 *         thrown after the error message is written to the log
	 */
	private void logErrorAndRethrow(final String errorMessage) throws IOException {
		LOG.error(errorMessage);
		throw new IOException(errorMessage);
	}
	
	public void setConsoleStreamForReporting(PrintStream stream) {
		this.console = stream;
	}

	private AccumulatorEvent getAccumulators() throws IOException {
		synchronized (this.jobSubmitClient) {
			return this.accumulatorProtocolProxy.getAccumulatorResults(this.jobGraph.getJobID());
		}
	}
}<|MERGE_RESOLUTION|>--- conflicted
+++ resolved
@@ -110,11 +110,7 @@
 
 	/**
 	 * Constructs a new job client object and instantiates a local
-<<<<<<< HEAD
-	 * RPC proxy for the {@link JobManagementProtocol}.
-=======
 	 * RPC proxy for the JobSubmissionProtocol
->>>>>>> 78a9b60b
 	 * 
 	 * @param jobGraph
 	 *        the job graph to run
@@ -127,11 +123,7 @@
 
 	/**
 	 * Constructs a new job client object and instantiates a local
-<<<<<<< HEAD
-	 * RPC proxy for the {@link JobManagementProtocol}.
-=======
 	 * RPC proxy for the JobSubmissionProtocol
->>>>>>> 78a9b60b
 	 * 
 	 * @param jobGraph
 	 *        the job graph to run
@@ -157,11 +149,7 @@
 
 	/**
 	 * Constructs a new job client object and instantiates a local
-<<<<<<< HEAD
-	 * RPC proxy for the {@link JobManagementProtocol}.
-=======
 	 * RPC proxy for the JobSubmissionProtocol
->>>>>>> 78a9b60b
 	 * 
 	 * @param jobGraph
 	 *        the job graph to run
