--- conflicted
+++ resolved
@@ -18,10 +18,7 @@
 
 package org.apache.flink.runtime.highavailability;
 
-<<<<<<< HEAD
-=======
 import org.apache.flink.api.common.JobID;
->>>>>>> affa548c
 import org.apache.flink.runtime.leaderelection.LeaderElectionService;
 import org.apache.flink.runtime.leaderretrieval.LeaderRetrievalService;
 
@@ -43,17 +40,16 @@
 	LeaderRetrievalService getResourceManagerLeaderRetriever() throws Exception;
 
 	/**
-<<<<<<< HEAD
 	 * Gets the leader election service for the cluster's resource manager.
 	 * @return
 	 * @throws Exception
 	 */
 	LeaderElectionService getResourceManagerLeaderElectionService() throws Exception;
-=======
+
+	/**
 	 * Gets the leader election service for the given job.
 	 *
 	 * @param jobID The identifier of the job running the election.
 	 */
 	LeaderElectionService getJobMasterLeaderElectionService(JobID jobID) throws Exception;
->>>>>>> affa548c
 }