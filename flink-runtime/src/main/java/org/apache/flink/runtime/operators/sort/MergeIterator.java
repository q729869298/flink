--- conflicted
+++ resolved
@@ -43,15 +43,12 @@
 	
 	private final TypeSerializer<E> serializer;
 	
-<<<<<<< HEAD
-=======
 	/**
 	 * @param iterators
 	 * @param serializer
 	 * @param comparator
 	 * @throws IOException
 	 */
->>>>>>> 78a9b60b
 	public MergeIterator(List<MutableObjectIterator<E>> iterators,
 			TypeSerializer<E> serializer, TypeComparator<E> comparator)
 	throws IOException
