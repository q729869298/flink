--- conflicted
+++ resolved
@@ -1437,8 +1437,6 @@
 			return new MergeIterator<E>(iterators, this.serializer, this.comparator);
 		}
 
-<<<<<<< HEAD
-=======
 		/**
 		 * Merges the given sorted runs to a smaller number of sorted runs. 
 		 * 
@@ -1448,7 +1446,6 @@
 		 * @return A list of the IDs of the merged channels.
 		 * @throws IOException Thrown, if the readers or writers encountered an I/O problem.
 		 */
->>>>>>> 78a9b60b
 		protected final List<ChannelWithBlockCount> mergeChannelList(final List<ChannelWithBlockCount> channelIDs,
 					final List<MemorySegment> allReadBuffers, final List<MemorySegment> writeBuffers)
 		throws IOException
