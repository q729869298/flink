/*
 * Licensed to the Apache Software Foundation (ASF) under one
 * or more contributor license agreements.  See the NOTICE file
 * distributed with this work for additional information
 * regarding copyright ownership.  The ASF licenses this file
 * to you under the Apache License, Version 2.0 (the
 * "License"); you may not use this file except in compliance
 * with the License.  You may obtain a copy of the License at
 *
 *     http://www.apache.org/licenses/LICENSE-2.0
 *
 * Unless required by applicable law or agreed to in writing, software
 * distributed under the License is distributed on an "AS IS" BASIS,
 * WITHOUT WARRANTIES OR CONDITIONS OF ANY KIND, either express or implied.
 * See the License for the specific language governing permissions and
 * limitations under the License.
 */

package org.apache.flink.runtime.iterative.io;

import java.io.IOException;

import org.apache.flink.api.common.typeutils.TypeSerializer;
import org.apache.flink.runtime.operators.hash.CompactingHashTable;
import org.apache.flink.util.Collector;

/**
 * A {@link Collector} to update the solution set of a workset iteration.
 * <p/>
<<<<<<< HEAD
 * The records are written to a {@link org.apache.flink.runtime.operators.hash.MutableHashTable} hash table to allow
 * in-memory point updates.
=======
 * The records are written to a HashTable hash table to allow in-memory point updates.
>>>>>>> 78a9b60b
 * <p/>
 * Assumption for fast updates: the build side iterator of the hash table is already positioned for the update. This
 * is for example the case when a solution set update happens directly after a solution set join. If this assumption
 * doesn't hold, use {@link SolutionSetUpdateOutputCollector}, which probes the hash table before updating.
<<<<<<< HEAD
 *
 * @see SolutionSetUpdateOutputCollector
=======

>>>>>>> 78a9b60b
 */
public class SolutionSetFastUpdateOutputCollector<T> implements Collector<T> {

	private final Collector<T> delegate;

	private final CompactingHashTable<T> solutionSet;
	
	private final T tmpHolder;

	public SolutionSetFastUpdateOutputCollector(CompactingHashTable<T> solutionSet, TypeSerializer<T> serializer) {
		this(solutionSet, serializer, null);
	}

	public SolutionSetFastUpdateOutputCollector(CompactingHashTable<T> solutionSet, TypeSerializer<T> serializer, Collector<T> delegate) {
		this.solutionSet = solutionSet;
		this.delegate = delegate;
		this.tmpHolder = serializer.createInstance();
	}

	@Override
	public void collect(T record) {
		try {
			solutionSet.insertOrReplaceRecord(record, tmpHolder);
			if (delegate != null) {
				delegate.collect(record);
			}
		} catch (IOException e) {
			throw new RuntimeException(e);
		}
	}

	@Override
	public void close() {
		if (delegate != null) {
			delegate.close();
		}
	}
}<|MERGE_RESOLUTION|>--- conflicted
+++ resolved
@@ -27,22 +27,12 @@
 /**
  * A {@link Collector} to update the solution set of a workset iteration.
  * <p/>
-<<<<<<< HEAD
- * The records are written to a {@link org.apache.flink.runtime.operators.hash.MutableHashTable} hash table to allow
- * in-memory point updates.
-=======
  * The records are written to a HashTable hash table to allow in-memory point updates.
->>>>>>> 78a9b60b
  * <p/>
  * Assumption for fast updates: the build side iterator of the hash table is already positioned for the update. This
  * is for example the case when a solution set update happens directly after a solution set join. If this assumption
  * doesn't hold, use {@link SolutionSetUpdateOutputCollector}, which probes the hash table before updating.
-<<<<<<< HEAD
- *
- * @see SolutionSetUpdateOutputCollector
-=======
 
->>>>>>> 78a9b60b
  */
 public class SolutionSetFastUpdateOutputCollector<T> implements Collector<T> {
 
