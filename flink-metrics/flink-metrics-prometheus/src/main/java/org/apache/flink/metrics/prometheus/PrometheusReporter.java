--- conflicted
+++ resolved
@@ -20,36 +20,74 @@
 
 import org.apache.flink.annotation.PublicEvolving;
 import org.apache.flink.annotation.VisibleForTesting;
+import org.apache.flink.metrics.CharacterFilter;
+import org.apache.flink.metrics.Counter;
+import org.apache.flink.metrics.Gauge;
+import org.apache.flink.metrics.Histogram;
+import org.apache.flink.metrics.Meter;
 import org.apache.flink.metrics.Metric;
 import org.apache.flink.metrics.MetricConfig;
+import org.apache.flink.metrics.MetricGroup;
 import org.apache.flink.metrics.reporter.MetricReporter;
+import org.apache.flink.runtime.metrics.groups.AbstractMetricGroup;
+import org.apache.flink.runtime.metrics.groups.FrontMetricGroup;
 import org.apache.flink.util.NetUtils;
 import org.apache.flink.util.Preconditions;
 
+import io.prometheus.client.Collector;
+import io.prometheus.client.CollectorRegistry;
 import io.prometheus.client.exporter.HTTPServer;
 import org.slf4j.Logger;
 import org.slf4j.LoggerFactory;
 
 import java.io.IOException;
+import java.util.AbstractMap;
+import java.util.ArrayList;
+import java.util.Arrays;
+import java.util.Collections;
+import java.util.HashMap;
 import java.util.Iterator;
+import java.util.LinkedList;
+import java.util.List;
+import java.util.Map;
+import java.util.regex.Pattern;
 
 /**
  * {@link MetricReporter} that exports {@link Metric Metrics} via Prometheus.
  */
 @PublicEvolving
-public class PrometheusReporter extends AbstractPrometheusReporter {
-	private final Logger log = LoggerFactory.getLogger(PrometheusReporter.class);
+public class PrometheusReporter implements MetricReporter {
+	private static final Logger LOG = LoggerFactory.getLogger(PrometheusReporter.class);
 
 	static final String ARG_PORT = "port";
 	private static final String DEFAULT_PORT = "9249";
 
+	private static final Pattern UNALLOWED_CHAR_PATTERN = Pattern.compile("[^a-zA-Z0-9:_]");
+	private static final CharacterFilter CHARACTER_FILTER = new CharacterFilter() {
+		@Override
+		public String filterCharacters(String input) {
+			return replaceInvalidChars(input);
+		}
+	};
+
+	private static final char SCOPE_SEPARATOR = '_';
+	private static final String SCOPE_PREFIX = "flink" + SCOPE_SEPARATOR;
+
 	private HTTPServer httpServer;
 	private int port;
+	private final Map<String, AbstractMap.SimpleImmutableEntry<Collector, Integer>> collectorsWithCountByMetricName = new HashMap<>();
 
 	@VisibleForTesting
 	int getPort() {
 		Preconditions.checkState(httpServer != null, "Server has not been initialized.");
 		return port;
+	}
+
+	@VisibleForTesting
+	static String replaceInvalidChars(final String input) {
+		// https://prometheus.io/docs/instrumenting/writing_exporters/
+		// Only [a-zA-Z0-9:_] are valid in metric names, any other characters should be sanitized to an underscore.
+		return UNALLOWED_CHAR_PATTERN.matcher(input).replaceAll("_");
 	}
 
 	@Override
@@ -63,10 +101,10 @@
 				// internally accesses CollectorRegistry.defaultRegistry
 				httpServer = new HTTPServer(port);
 				this.port = port;
-				log.info("Started PrometheusReporter HTTP server on port {}.", port);
+				LOG.info("Started PrometheusReporter HTTP server on port {}.", port);
 				break;
 			} catch (IOException ioe) { //assume port conflict
-				log.debug("Could not start PrometheusReporter HTTP server on port {}.", port, ioe);
+				LOG.debug("Could not start PrometheusReporter HTTP server on port {}.", port, ioe);
 			}
 		}
 		if (httpServer == null) {
@@ -79,9 +117,6 @@
 		if (httpServer != null) {
 			httpServer.stop();
 		}
-<<<<<<< HEAD
-		super.close();
-=======
 		CollectorRegistry.defaultRegistry.clear();
 	}
 
@@ -297,7 +332,15 @@
 					histogram.getStatistics().getQuantile(quantile)));
 			}
 		}
->>>>>>> 59e55cab
-	}
-
+	}
+
+	private static List<String> addToList(List<String> list, String element) {
+		final List<String> result = new ArrayList<>(list);
+		result.add(element);
+		return result;
+	}
+
+	private static String[] toArray(List<String> list) {
+		return list.toArray(new String[list.size()]);
+	}
 }