/**
 * Licensed to the Apache Software Foundation (ASF) under one or more contributor license agreements. See the NOTICE
 * file distributed with this work for additional information regarding copyright ownership. The ASF licenses this file
 * to you under the Apache License, Version 2.0 (the "License"); you may not use this file except in compliance with the
 * License. You may obtain a copy of the License at
 *
 * http://www.apache.org/licenses/LICENSE-2.0
 *
 * Unless required by applicable law or agreed to in writing, software distributed under the License is distributed on
 * an "AS IS" BASIS, WITHOUT WARRANTIES OR CONDITIONS OF ANY KIND, either express or implied. See the License for the
 * specific language governing permissions and limitations under the License.
 */
package org.apache.flink.python.api.streaming.plan;

import org.apache.flink.configuration.ConfigConstants;
import org.apache.flink.python.api.streaming.util.StreamPrinter;
import org.slf4j.Logger;
import org.slf4j.LoggerFactory;

import java.io.IOException;
import java.net.ServerSocket;
import java.net.Socket;

import static org.apache.flink.python.api.PythonPlanBinder.FLINK_PYTHON2_BINARY_PATH;
import static org.apache.flink.python.api.PythonPlanBinder.FLINK_PYTHON3_BINARY_PATH;
import static org.apache.flink.python.api.PythonPlanBinder.FLINK_PYTHON_PLAN_NAME;
import static org.apache.flink.python.api.PythonPlanBinder.usePython3;

/**
 * Generic class to exchange data during the plan phase.
 */
public class PythonPlanStreamer {

	protected static final Logger LOG = LoggerFactory.getLogger(PythonPlanStreamer.class);

	protected PythonPlanSender sender;
	protected PythonPlanReceiver receiver;

	private Process process;
	private ServerSocket server;
	private Socket socket;

	public Object getRecord() throws IOException {
		return getRecord(false);
	}

	public Object getRecord(boolean normalize) throws IOException {
		return receiver.getRecord(normalize);
	}

	public void sendRecord(Object record) throws IOException {
		sender.sendRecord(record);
	}

	public void open(String tmpPath, String args) throws IOException {
		startPython(tmpPath, args);
	}

	private void startPython(String tmpPath, String args) throws IOException {
		String pythonBinaryPath = usePython3 ? FLINK_PYTHON3_BINARY_PATH : FLINK_PYTHON2_BINARY_PATH;

		try {
			Runtime.getRuntime().exec(pythonBinaryPath);
		} catch (IOException ignored) {
			throw new RuntimeException(pythonBinaryPath + " does not point to a valid python binary.");
		}
		process = Runtime.getRuntime().exec(pythonBinaryPath + " -B " + tmpPath + FLINK_PYTHON_PLAN_NAME + args);

		new StreamPrinter(process.getInputStream()).start();
		new StreamPrinter(process.getErrorStream()).start();

<<<<<<< HEAD
		try {
			Thread.sleep(2000);
		} catch (InterruptedException ignored) {
		}

		checkPythonProcessHealth();
	}

	public void startPlanMode() throws IOException {
		server = new ServerSocket(0);
		//If after 5 seconds Python doesn't respond, check to see if the Python process has exited
		server.setSoTimeout(5000);

=======
>>>>>>> 3e767b5a
		process.getOutputStream().write("plan\n".getBytes(ConfigConstants.DEFAULT_CHARSET));
		process.getOutputStream().write((server.getLocalPort() + "\n").getBytes(ConfigConstants.DEFAULT_CHARSET));
		process.getOutputStream().flush();

		socket = server.accept();
		sender = new PythonPlanSender(socket.getOutputStream());
		receiver = new PythonPlanReceiver(socket.getInputStream());
	}

	public void close() {
		if (isPythonRunning()) {
			process.destroy();
		}
		try {
			socket.close();
		} catch (IOException e) {
			LOG.error("Failed to close socket.", e);
		}
	}

	public boolean isPythonRunning() {
		try {
			process.exitValue();
		} catch (NullPointerException ignored) { //exception occurred before process was started
		} catch (IllegalThreadStateException ise) { //process still active
			return true;
		}
		return false;
	}

	private void checkPythonProcessHealth() {
		try {
			int value = process.exitValue();
			if (value != 0) {
				throw new RuntimeException("Plan file caused an error. Check log-files for details.");
			} else {
				throw new RuntimeException("Plan file exited prematurely without an error.");
			}
		} catch (IllegalThreadStateException ignored) {//Process still running
		}
	}
}<|MERGE_RESOLUTION|>--- conflicted
+++ resolved
@@ -69,12 +69,6 @@
 		new StreamPrinter(process.getInputStream()).start();
 		new StreamPrinter(process.getErrorStream()).start();
 
-<<<<<<< HEAD
-		try {
-			Thread.sleep(2000);
-		} catch (InterruptedException ignored) {
-		}
-
 		checkPythonProcessHealth();
 	}
 
@@ -83,8 +77,6 @@
 		//If after 5 seconds Python doesn't respond, check to see if the Python process has exited
 		server.setSoTimeout(5000);
 
-=======
->>>>>>> 3e767b5a
 		process.getOutputStream().write("plan\n".getBytes(ConfigConstants.DEFAULT_CHARSET));
 		process.getOutputStream().write((server.getLocalPort() + "\n").getBytes(ConfigConstants.DEFAULT_CHARSET));
 		process.getOutputStream().flush();
