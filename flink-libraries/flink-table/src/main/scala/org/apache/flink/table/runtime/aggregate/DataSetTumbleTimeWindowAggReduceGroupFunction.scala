/*
 * Licensed to the Apache Software Foundation (ASF) under one
 * or more contributor license agreements.  See the NOTICE file
 * distributed with this work for additional information
 * regarding copyright ownership.  The ASF licenses this file
 * to you under the Apache License, Version 2.0 (the
 * "License"); you may not use this file except in compliance
 * with the License.  You may obtain a copy of the License at
 *
 *     http://www.apache.org/licenses/LICENSE-2.0
 *
 * Unless required by applicable law or agreed to in writing, software
 * distributed under the License is distributed on an "AS IS" BASIS,
 * WITHOUT WARRANTIES OR CONDITIONS OF ANY KIND, either express or implied.
 * See the License for the specific language governing permissions and
 * limitations under the License.
 */
package org.apache.flink.table.runtime.aggregate

import java.lang.Iterable

import org.apache.flink.api.common.functions.RichGroupReduceFunction
import org.apache.flink.configuration.Configuration
import org.apache.flink.table.codegen.{Compiler, GeneratedAggregationsFunction}
import org.apache.flink.types.Row
import org.apache.flink.util.Collector
import org.slf4j.LoggerFactory

/**
  * It wraps the aggregate logic inside of
  * [[org.apache.flink.api.java.operators.GroupReduceOperator]]. It is used for tumbling time-window
  * on batch.
  *
  * @param genAggregations  Code-generated [[GeneratedAggregations]]
  * @param windowSize       Tumbling time window size
  * @param windowStartPos   The relative window-start field position to the last field of output row
  * @param windowEndPos     The relative window-end field position to the last field of output row
  * @param keysAndAggregatesArity    The total arity of keys and aggregates
  */
class DataSetTumbleTimeWindowAggReduceGroupFunction(
    genAggregations: GeneratedAggregationsFunction,
    windowSize: Long,
    windowStartPos: Option[Int],
    windowEndPos: Option[Int],
    keysAndAggregatesArity: Int)
  extends RichGroupReduceFunction[Row, Row]
    with Compiler[GeneratedAggregations] {
<<<<<<< HEAD

  private var collector: TimeWindowPropertyCollector = _
  protected var aggregateBuffer: Row = new Row(keysAndAggregatesArity + 1)

  private var output: Row = _
  protected var accumulators: Row = _

=======

  private var collector: RowTimeWindowPropertyCollector = _
  protected var aggregateBuffer: Row = new Row(keysAndAggregatesArity + 1)

  private var output: Row = _
  protected var accumulators: Row = _

>>>>>>> 44fb035e
  val LOG = LoggerFactory.getLogger(this.getClass)
  protected var function: GeneratedAggregations = _

  override def open(config: Configuration) {
    LOG.debug(s"Compiling AggregateHelper: $genAggregations.name \n\n " +
                s"Code:\n$genAggregations.code")
    val clazz = compile(
      getClass.getClassLoader,
      genAggregations.name,
      genAggregations.code)
    LOG.debug("Instantiating AggregateHelper.")
    function = clazz.newInstance()

    output = function.createOutputRow()
    accumulators = function.createAccumulators()
<<<<<<< HEAD
    collector = new TimeWindowPropertyCollector(windowStartPos, windowEndPos)
=======
    collector = new RowTimeWindowPropertyCollector(windowStartPos, windowEndPos)
>>>>>>> 44fb035e
  }

  override def reduce(records: Iterable[Row], out: Collector[Row]): Unit = {

    var last: Row = null
    val iterator = records.iterator()

    // reset accumulator
    function.resetAccumulator(accumulators)

    while (iterator.hasNext) {
      val record = iterator.next()
      function.mergeAccumulatorsPair(accumulators, record)
      last = record
    }

    // set group keys value to final output.
    function.setForwardedFields(last, output)

    // get final aggregate value and set to output.
    function.setAggregationResults(accumulators, output)

    // get window start timestamp
    val startTs: Long = last.getField(keysAndAggregatesArity).asInstanceOf[Long]

    // set collector and window
    collector.wrappedCollector = out
    collector.windowStart = startTs
    collector.windowEnd = startTs + windowSize

    collector.collect(output)
  }

}<|MERGE_RESOLUTION|>--- conflicted
+++ resolved
@@ -45,15 +45,6 @@
     keysAndAggregatesArity: Int)
   extends RichGroupReduceFunction[Row, Row]
     with Compiler[GeneratedAggregations] {
-<<<<<<< HEAD
-
-  private var collector: TimeWindowPropertyCollector = _
-  protected var aggregateBuffer: Row = new Row(keysAndAggregatesArity + 1)
-
-  private var output: Row = _
-  protected var accumulators: Row = _
-
-=======
 
   private var collector: RowTimeWindowPropertyCollector = _
   protected var aggregateBuffer: Row = new Row(keysAndAggregatesArity + 1)
@@ -61,7 +52,6 @@
   private var output: Row = _
   protected var accumulators: Row = _
 
->>>>>>> 44fb035e
   val LOG = LoggerFactory.getLogger(this.getClass)
   protected var function: GeneratedAggregations = _
 
@@ -77,11 +67,7 @@
 
     output = function.createOutputRow()
     accumulators = function.createAccumulators()
-<<<<<<< HEAD
-    collector = new TimeWindowPropertyCollector(windowStartPos, windowEndPos)
-=======
     collector = new RowTimeWindowPropertyCollector(windowStartPos, windowEndPos)
->>>>>>> 44fb035e
   }
 
   override def reduce(records: Iterable[Row], out: Collector[Row]): Unit = {
