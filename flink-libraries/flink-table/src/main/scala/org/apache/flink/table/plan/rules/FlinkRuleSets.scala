--- conflicted
+++ resolved
@@ -172,49 +172,8 @@
     * RuleSet to optimize plans for stream / DataStream execution
     */
   val DATASTREAM_OPT_RULES: RuleSet = RuleSets.ofList(
-<<<<<<< HEAD
-
-      // convert a logical table scan to a relational expression
-      TableScanRule.INSTANCE,
-      EnumerableToLogicalTableScan.INSTANCE,
-
-      // calc rules
-      FilterToCalcRule.INSTANCE,
-      ProjectToCalcRule.INSTANCE,
-      FilterCalcMergeRule.INSTANCE,
-      ProjectCalcMergeRule.INSTANCE,
-      CalcMergeRule.INSTANCE,
-
-      // prune empty results rules
-      PruneEmptyRules.FILTER_INSTANCE,
-      PruneEmptyRules.PROJECT_INSTANCE,
-      PruneEmptyRules.UNION_INSTANCE,
-
-      // push and merge projection rules
-      ProjectFilterTransposeRule.INSTANCE,
-      FilterProjectTransposeRule.INSTANCE,
-      ProjectRemoveRule.INSTANCE,
-
-      // merge and push unions rules
-      UnionEliminatorRule.INSTANCE,
-
-      // translate to DataStream nodes
-      DataStreamOverAggregateRule.INSTANCE,
-      DataStreamAggregateRule.INSTANCE,
-      DataStreamCalcRule.INSTANCE,
-      DataStreamScanRule.INSTANCE,
-      DataStreamUnionRule.INSTANCE,
-      DataStreamValuesRule.INSTANCE,
-      DataStreamCorrelateRule.INSTANCE,
-      StreamTableSourceScanRule.INSTANCE,
-
-      //  scan optimization
-      PushProjectIntoStreamTableSourceScanRule.INSTANCE,
-      PushFilterIntoStreamTableSourceScanRule.INSTANCE,
-      
-      DataStreamSortRule.INSTANCE
-=======
     // translate to DataStream nodes
+    DataStreamSortRule.INSTANCE,
     DataStreamOverAggregateRule.INSTANCE,
     DataStreamAggregateRule.INSTANCE,
     DataStreamCalcRule.INSTANCE,
@@ -223,7 +182,6 @@
     DataStreamValuesRule.INSTANCE,
     DataStreamCorrelateRule.INSTANCE,
     StreamTableSourceScanRule.INSTANCE
->>>>>>> 81114d5f
   )
 
   /**
