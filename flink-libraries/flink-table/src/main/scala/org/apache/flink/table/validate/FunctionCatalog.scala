/*
 * Licensed to the Apache Software Foundation (ASF) under one
 * or more contributor license agreements.  See the NOTICE file
 * distributed with this work for additional information
 * regarding copyright ownership.  The ASF licenses this file
 * to you under the Apache License, Version 2.0 (the
 * "License"); you may not use this file except in compliance
 * with the License.  You may obtain a copy of the License at
 *
 *     http://www.apache.org/licenses/LICENSE-2.0
 *
 * Unless required by applicable law or agreed to in writing, software
 * distributed under the License is distributed on an "AS IS" BASIS,
 * WITHOUT WARRANTIES OR CONDITIONS OF ANY KIND, either express or implied.
 * See the License for the specific language governing permissions and
 * limitations under the License.
 */

package org.apache.flink.table.validate

import org.apache.calcite.sql.fun.SqlStdOperatorTable
import org.apache.calcite.sql.util.{ChainedSqlOperatorTable, ListSqlOperatorTable, ReflectiveSqlOperatorTable}
import org.apache.calcite.sql.{SqlFunction, SqlOperator, SqlOperatorTable}
import org.apache.flink.table.api.ValidationException
import org.apache.flink.table.expressions._
import org.apache.flink.table.functions.utils.{AggSqlFunction, ScalarSqlFunction, TableSqlFunction}
import org.apache.flink.table.functions.{AggregateFunction, ScalarFunction, TableFunction}

import scala.collection.JavaConversions._
import scala.collection.mutable
import scala.util.{Failure, Success, Try}

/**
  * A catalog for looking up (user-defined) functions, used during validation phases
  * of both Table API and SQL API.
  */
class FunctionCatalog {

  private val functionBuilders = mutable.HashMap.empty[String, Class[_]]
  private val sqlFunctions = mutable.ListBuffer[SqlFunction]()

  def registerFunction(name: String, builder: Class[_]): Unit =
    functionBuilders.put(name.toLowerCase, builder)

  def registerSqlFunction(sqlFunction: SqlFunction): Unit = {
    sqlFunctions --= sqlFunctions.filter(_.getName == sqlFunction.getName)
    sqlFunctions += sqlFunction
  }

  /**
    * Register multiple SQL functions at the same time. The functions have the same name.
    */
  def registerSqlFunctions(functions: Seq[SqlFunction]): Unit = {
    if (functions.nonEmpty) {
      val name = functions.head.getName
      // check that all functions have the same name
      if (functions.forall(_.getName == name)) {
        sqlFunctions --= sqlFunctions.filter(_.getName == name)
        sqlFunctions ++= functions
      } else {
        throw ValidationException("The SQL functions to be registered have different names.")
      }
    }
  }

  def getSqlOperatorTable: SqlOperatorTable =
    ChainedSqlOperatorTable.of(
      new BasicOperatorTable(),
      new ListSqlOperatorTable(sqlFunctions)
    )

  /**
    * Lookup and create an expression if we find a match.
    */
  def lookupFunction(name: String, children: Seq[Expression]): Expression = {
    val funcClass = functionBuilders
      .getOrElse(name.toLowerCase, throw ValidationException(s"Undefined function: $name"))

    // Instantiate a function using the provided `children`
    funcClass match {

      // user-defined scalar function call
      case sf if classOf[ScalarFunction].isAssignableFrom(sf) =>
        val scalarSqlFunction = sqlFunctions
          .find(f => f.getName.equalsIgnoreCase(name) && f.isInstanceOf[ScalarSqlFunction])
          .getOrElse(throw ValidationException(s"Undefined scalar function: $name"))
          .asInstanceOf[ScalarSqlFunction]
        ScalarFunctionCall(scalarSqlFunction.getScalarFunction, children)

      // user-defined table function call
      case tf if classOf[TableFunction[_]].isAssignableFrom(tf) =>
        val tableSqlFunction = sqlFunctions
          .find(f => f.getName.equalsIgnoreCase(name) && f.isInstanceOf[TableSqlFunction])
          .getOrElse(throw ValidationException(s"Undefined table function: $name"))
          .asInstanceOf[TableSqlFunction]
        val typeInfo = tableSqlFunction.getRowTypeInfo
        val function = tableSqlFunction.getTableFunction
        TableFunctionCall(name, function, children, typeInfo)

      // user-defined aggregate function call
      case af if classOf[AggregateFunction[_, _]].isAssignableFrom(af) =>
        val aggregateFunction = sqlFunctions
          .find(f => f.getName.equalsIgnoreCase(name) && f.isInstanceOf[AggSqlFunction])
          .getOrElse(throw ValidationException(s"Undefined table function: $name"))
          .asInstanceOf[AggSqlFunction]
        val function = aggregateFunction.getFunction
        AggFunctionCall(function, children)

      // general expression call
      case expression if classOf[Expression].isAssignableFrom(expression) =>
        // try to find a constructor accepts `Seq[Expression]`
        Try(funcClass.getDeclaredConstructor(classOf[Seq[_]])) match {
          case Success(seqCtor) =>
            Try(seqCtor.newInstance(children).asInstanceOf[Expression]) match {
              case Success(expr) => expr
              case Failure(e) => throw new ValidationException(e.getMessage)
            }
          case Failure(_) =>
            val childrenClass = Seq.fill(children.length)(classOf[Expression])
            // try to find a constructor matching the exact number of children
            Try(funcClass.getDeclaredConstructor(childrenClass: _*)) match {
              case Success(ctor) =>
                Try(ctor.newInstance(children: _*).asInstanceOf[Expression]) match {
                  case Success(expr) => expr
                  case Failure(exception) => throw ValidationException(exception.getMessage)
                }
              case Failure(_) =>
                throw ValidationException(s"Invalid number of arguments for function $funcClass")
            }
        }

      case _ =>
        throw ValidationException("Unsupported function.")
    }
  }

  /**
    * Drop a function and return if the function existed.
    */
  def dropFunction(name: String): Boolean =
    functionBuilders.remove(name.toLowerCase).isDefined

  /**
    * Drop all registered functions.
    */
  def clear(): Unit = functionBuilders.clear()
}

object FunctionCatalog {

  val builtInFunctions: Map[String, Class[_]] = Map(

//    SqlStdOperatorTable.AS,
//    SqlStdOperatorTable.DIVIDE_INTEGER,
//    SqlStdOperatorTable.DOT,

    // logic
    "and" -> classOf[And],
    "or" -> classOf[Or],
    "not" -> classOf[Not],
    "equals" -> classOf[EqualTo],
    "greaterThan" -> classOf[GreaterThan],
    "greaterThanOrEqual" -> classOf[GreaterThanOrEqual],
    "lessThan" -> classOf[LessThan],
    "lessThanOrEqual" -> classOf[LessThanOrEqual],
    "notEquals" -> classOf[NotEqualTo],
    "isNull" -> classOf[IsNull],
    "isNotNull" -> classOf[IsNotNull],
    "isTrue" -> classOf[IsTrue],
    "isFalse" -> classOf[IsFalse],
    "isNotTrue" -> classOf[IsNotTrue],
    "isNotFalse" -> classOf[IsNotFalse],
    "if" -> classOf[If],

    // aggregate functions
    "avg" -> classOf[Avg],
    "count" -> classOf[Count],
    "max" -> classOf[Max],
    "min" -> classOf[Min],
    "sum" -> classOf[Sum],
    "sum0" -> classOf[Sum0],
    "stddevPop" -> classOf[StddevPop],
    "stddevSamp" -> classOf[StddevSamp],
    "varPop" -> classOf[VarPop],
    "varSamp" -> classOf[VarSamp],

    // string functions
    "charLength" -> classOf[CharLength],
    "initCap" -> classOf[InitCap],
    "like" -> classOf[Like],
    "concat" -> classOf[Plus],
    "lower" -> classOf[Lower],
    "lowerCase" -> classOf[Lower],
    "similar" -> classOf[Similar],
    "substring" -> classOf[Substring],
    "trim" -> classOf[Trim],
    // duplicate functions for calcite
    "upper" -> classOf[Upper],
    "upperCase" -> classOf[Upper],
    "position" -> classOf[Position],
    "overlay" -> classOf[Overlay],

    // math functions
    "plus" -> classOf[Plus],
    "minus" -> classOf[Minus],
    "divide" -> classOf[Div],
    "times" -> classOf[Mul],
    "abs" -> classOf[Abs],
    "ceil" -> classOf[Ceil],
    "exp" -> classOf[Exp],
    "floor" -> classOf[Floor],
    "log10" -> classOf[Log10],
    "ln" -> classOf[Ln],
    "power" -> classOf[Power],
    "mod" -> classOf[Mod],
    "sqrt" -> classOf[Sqrt],
    "minusPrefix" -> classOf[UnaryMinus],
    "sin" -> classOf[Sin],
    "cos" -> classOf[Cos],
    "tan" -> classOf[Tan],
    "cot" -> classOf[Cot],
    "asin" -> classOf[Asin],
    "acos" -> classOf[Acos],
    "atan" -> classOf[Atan],
    "degrees" -> classOf[Degrees],
    "radians" -> classOf[Radians],
    "sign" -> classOf[Sign],
    "round" -> classOf[Round],
    "pi" -> classOf[Pi],

    // temporal functions
    "extract" -> classOf[Extract],
    "currentDate" -> classOf[CurrentDate],
    "currentTime" -> classOf[CurrentTime],
    "currentTimestamp" -> classOf[CurrentTimestamp],
    "localTime" -> classOf[LocalTime],
    "localTimestamp" -> classOf[LocalTimestamp],
    "quarter" -> classOf[Quarter],
    "temporalOverlaps" -> classOf[TemporalOverlaps],
    "dateTimePlus" -> classOf[Plus],

    // array
    "cardinality" -> classOf[ArrayCardinality],
    "at" -> classOf[ArrayElementAt],
    "element" -> classOf[ArrayElement]

    // TODO implement function overloading here
    // "floor" -> classOf[TemporalFloor]
    // "ceil" -> classOf[TemporalCeil]
<<<<<<< HEAD

    // extensions to support streaming query
    "rowtime" -> classOf[RowTime],
    "proctime" -> classOf[ProcTime],

    "rand" -> classOf[Rand],
    "rand_integer" -> classOf[RandInteger]
=======
>>>>>>> f5471bdc
  )

  /**
    * Create a new function catalog with built-in functions.
    */
  def withBuiltIns: FunctionCatalog = {
    val catalog = new FunctionCatalog()
    builtInFunctions.foreach { case (n, c) => catalog.registerFunction(n, c) }
    catalog
  }
}

class BasicOperatorTable extends ReflectiveSqlOperatorTable {

  /**
    * List of supported SQL operators / functions.
    *
    * This list should be kept in sync with [[SqlStdOperatorTable]].
    */
  private val builtInSqlOperators: Seq[SqlOperator] = Seq(
    // SET OPERATORS
    SqlStdOperatorTable.UNION,
    SqlStdOperatorTable.UNION_ALL,
    SqlStdOperatorTable.EXCEPT,
    SqlStdOperatorTable.EXCEPT_ALL,
    SqlStdOperatorTable.INTERSECT,
    SqlStdOperatorTable.INTERSECT_ALL,
    // BINARY OPERATORS
    SqlStdOperatorTable.AND,
    SqlStdOperatorTable.AS,
    SqlStdOperatorTable.CONCAT,
    SqlStdOperatorTable.DIVIDE,
    SqlStdOperatorTable.DIVIDE_INTEGER,
    SqlStdOperatorTable.DOT,
    SqlStdOperatorTable.EQUALS,
    SqlStdOperatorTable.GREATER_THAN,
    SqlStdOperatorTable.IS_DISTINCT_FROM,
    SqlStdOperatorTable.IS_NOT_DISTINCT_FROM,
    SqlStdOperatorTable.GREATER_THAN_OR_EQUAL,
    SqlStdOperatorTable.LESS_THAN,
    SqlStdOperatorTable.LESS_THAN_OR_EQUAL,
    SqlStdOperatorTable.MINUS,
    SqlStdOperatorTable.MULTIPLY,
    SqlStdOperatorTable.NOT_EQUALS,
    SqlStdOperatorTable.OR,
    SqlStdOperatorTable.PLUS,
    SqlStdOperatorTable.DATETIME_PLUS,
    // POSTFIX OPERATORS
    SqlStdOperatorTable.DESC,
    SqlStdOperatorTable.NULLS_FIRST,
    SqlStdOperatorTable.IS_NOT_NULL,
    SqlStdOperatorTable.IS_NULL,
    SqlStdOperatorTable.IS_NOT_TRUE,
    SqlStdOperatorTable.IS_TRUE,
    SqlStdOperatorTable.IS_NOT_FALSE,
    SqlStdOperatorTable.IS_FALSE,
    SqlStdOperatorTable.IS_NOT_UNKNOWN,
    SqlStdOperatorTable.IS_UNKNOWN,
    // PREFIX OPERATORS
    SqlStdOperatorTable.NOT,
    SqlStdOperatorTable.UNARY_MINUS,
    SqlStdOperatorTable.UNARY_PLUS,
    // GROUPING FUNCTIONS
    SqlStdOperatorTable.GROUP_ID,
    SqlStdOperatorTable.GROUPING,
    SqlStdOperatorTable.GROUPING_ID,
    // AGGREGATE OPERATORS
    SqlStdOperatorTable.SUM,
    SqlStdOperatorTable.SUM0,
    SqlStdOperatorTable.COUNT,
    SqlStdOperatorTable.MIN,
    SqlStdOperatorTable.MAX,
    SqlStdOperatorTable.AVG,
    SqlStdOperatorTable.STDDEV_POP,
    SqlStdOperatorTable.STDDEV_SAMP,
    SqlStdOperatorTable.VAR_POP,
    SqlStdOperatorTable.VAR_SAMP,
    // ARRAY OPERATORS
    SqlStdOperatorTable.ARRAY_VALUE_CONSTRUCTOR,
    SqlStdOperatorTable.ITEM,
    SqlStdOperatorTable.CARDINALITY,
    SqlStdOperatorTable.ELEMENT,
    // SPECIAL OPERATORS
    SqlStdOperatorTable.ROW,
    SqlStdOperatorTable.OVERLAPS,
    SqlStdOperatorTable.LITERAL_CHAIN,
    SqlStdOperatorTable.BETWEEN,
    SqlStdOperatorTable.SYMMETRIC_BETWEEN,
    SqlStdOperatorTable.NOT_BETWEEN,
    SqlStdOperatorTable.SYMMETRIC_NOT_BETWEEN,
    SqlStdOperatorTable.NOT_LIKE,
    SqlStdOperatorTable.LIKE,
    SqlStdOperatorTable.NOT_SIMILAR_TO,
    SqlStdOperatorTable.SIMILAR_TO,
    SqlStdOperatorTable.CASE,
    SqlStdOperatorTable.REINTERPRET,
    SqlStdOperatorTable.EXTRACT_DATE,
    // FUNCTIONS
    SqlStdOperatorTable.SUBSTRING,
    SqlStdOperatorTable.OVERLAY,
    SqlStdOperatorTable.TRIM,
    SqlStdOperatorTable.POSITION,
    SqlStdOperatorTable.CHAR_LENGTH,
    SqlStdOperatorTable.CHARACTER_LENGTH,
    SqlStdOperatorTable.UPPER,
    SqlStdOperatorTable.LOWER,
    SqlStdOperatorTable.INITCAP,
    SqlStdOperatorTable.POWER,
    SqlStdOperatorTable.SQRT,
    SqlStdOperatorTable.MOD,
    SqlStdOperatorTable.LN,
    SqlStdOperatorTable.LOG10,
    SqlStdOperatorTable.ABS,
    SqlStdOperatorTable.EXP,
    SqlStdOperatorTable.NULLIF,
    SqlStdOperatorTable.COALESCE,
    SqlStdOperatorTable.FLOOR,
    SqlStdOperatorTable.CEIL,
    SqlStdOperatorTable.LOCALTIME,
    SqlStdOperatorTable.LOCALTIMESTAMP,
    SqlStdOperatorTable.CURRENT_TIME,
    SqlStdOperatorTable.CURRENT_TIMESTAMP,
    SqlStdOperatorTable.CURRENT_DATE,
    SqlStdOperatorTable.CAST,
    SqlStdOperatorTable.EXTRACT,
    SqlStdOperatorTable.QUARTER,
    SqlStdOperatorTable.SCALAR_QUERY,
    SqlStdOperatorTable.EXISTS,
    SqlStdOperatorTable.RAND,
    SqlStdOperatorTable.RAND_INTEGER,
    SqlStdOperatorTable.SIN,
    SqlStdOperatorTable.COS,
    SqlStdOperatorTable.TAN,
    SqlStdOperatorTable.COT,
    SqlStdOperatorTable.ASIN,
    SqlStdOperatorTable.ACOS,
    SqlStdOperatorTable.ATAN,
    SqlStdOperatorTable.DEGREES,
    SqlStdOperatorTable.RADIANS,
    SqlStdOperatorTable.SIGN,
    SqlStdOperatorTable.ROUND,
    SqlStdOperatorTable.PI,
    // EXTENSIONS
    SqlStdOperatorTable.TUMBLE,
    SqlStdOperatorTable.TUMBLE_START,
    SqlStdOperatorTable.TUMBLE_END,
    SqlStdOperatorTable.HOP,
    SqlStdOperatorTable.HOP_START,
    SqlStdOperatorTable.HOP_END,
    SqlStdOperatorTable.SESSION,
    SqlStdOperatorTable.SESSION_START,
    SqlStdOperatorTable.SESSION_END
  )

  builtInSqlOperators.foreach(register)
}<|MERGE_RESOLUTION|>--- conflicted
+++ resolved
@@ -242,21 +242,15 @@
     // array
     "cardinality" -> classOf[ArrayCardinality],
     "at" -> classOf[ArrayElementAt],
-    "element" -> classOf[ArrayElement]
-
+    "element" -> classOf[ArrayElement],
+
+    // random functions
+    "rand" -> classOf[Rand],
+    "rand_integer" -> classOf[RandInteger]
+    
     // TODO implement function overloading here
     // "floor" -> classOf[TemporalFloor]
     // "ceil" -> classOf[TemporalCeil]
-<<<<<<< HEAD
-
-    // extensions to support streaming query
-    "rowtime" -> classOf[RowTime],
-    "proctime" -> classOf[ProcTime],
-
-    "rand" -> classOf[Rand],
-    "rand_integer" -> classOf[RandInteger]
-=======
->>>>>>> f5471bdc
   )
 
   /**
