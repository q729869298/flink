/*
 * Licensed to the Apache Software Foundation (ASF) under one
 * or more contributor license agreements.  See the NOTICE file
 * distributed with this work for additional information
 * regarding copyright ownership.  The ASF licenses this file
 * to you under the Apache License, Version 2.0 (the
 * "License"); you may not use this file except in compliance
 * with the License.  You may obtain a copy of the License at
 *
 *     http://www.apache.org/licenses/LICENSE-2.0
 *
 * Unless required by applicable law or agreed to in writing, software
 * distributed under the License is distributed on an "AS IS" BASIS,
 * WITHOUT WARRANTIES OR CONDITIONS OF ANY KIND, either express or implied.
 * See the License for the specific language governing permissions and
 * limitations under the License.
 */
package org.apache.flink.table.functions.aggfunctions

import java.math.BigDecimal
import java.util.{List => JList}

import org.apache.flink.api.common.typeinfo.{BasicTypeInfo, TypeInformation}
import org.apache.flink.api.java.tuple.{Tuple2 => JTuple2}
import org.apache.flink.api.java.typeutils.TupleTypeInfo
import org.apache.flink.table.functions.{Accumulator, AggregateFunction}

/** The initial accumulator for Max aggregate function */
class MaxAccumulator[T] extends JTuple2[T, Boolean] with Accumulator {
  f0 = 0.asInstanceOf[T] //max
  f1 = false
}

/**
  * Base class for built-in Max aggregate function
  *
  * @tparam T the type for the aggregation result
  */
abstract class MaxAggFunction[T](implicit ord: Ordering[T]) extends AggregateFunction[T] {

<<<<<<< HEAD
  /** The initial accumulator for Max aggregate function */
  class MaxAccumulator extends JTuple2[T, Boolean] with Accumulator {
    f0 = 0.asInstanceOf[T] //max
    f1 = false
    
    override def reset(){
       f0 = 0.asInstanceOf[T]
       f1 = false
    }
  }

=======
>>>>>>> cb9e409b
  override def createAccumulator(): Accumulator = {
    new MaxAccumulator[T]
  }

  override def accumulate(accumulator: Accumulator, value: Any): Unit = {
    if (value != null) {
      val v = value.asInstanceOf[T]
      val a = accumulator.asInstanceOf[MaxAccumulator[T]]
      if (!a.f1 || ord.compare(a.f0, v) < 0) {
        a.f0 = v
        a.f1 = true
      }
    }
  }

  override def getValue(accumulator: Accumulator): T = {
    val a = accumulator.asInstanceOf[MaxAccumulator[T]]
    if (a.f1) {
      a.f0
    } else {
      null.asInstanceOf[T]
    }
  }

  override def merge(accumulators: JList[Accumulator]): Accumulator = {
    val ret = accumulators.get(0)
    var i: Int = 1
    while (i < accumulators.size()) {
      val a = accumulators.get(i).asInstanceOf[MaxAccumulator[T]]
      if (a.f1) {
        accumulate(ret.asInstanceOf[MaxAccumulator[T]], a.f0)
      }
      i += 1
    }
    ret
  }

  override def getAccumulatorType(): TypeInformation[_] = {
    new TupleTypeInfo(
      new MaxAccumulator[T].getClass,
      getValueTypeInfo,
      BasicTypeInfo.BOOLEAN_TYPE_INFO)
  }

  def getValueTypeInfo: TypeInformation[_]
}

/**
  * Built-in Byte Max aggregate function
  */
class ByteMaxAggFunction extends MaxAggFunction[Byte] {
  override def getValueTypeInfo = BasicTypeInfo.BYTE_TYPE_INFO
}

/**
  * Built-in Short Max aggregate function
  */
class ShortMaxAggFunction extends MaxAggFunction[Short] {
  override def getValueTypeInfo = BasicTypeInfo.SHORT_TYPE_INFO
}

/**
  * Built-in Int Max aggregate function
  */
class IntMaxAggFunction extends MaxAggFunction[Int] {
  override def getValueTypeInfo = BasicTypeInfo.INT_TYPE_INFO
}

/**
  * Built-in Long Max aggregate function
  */
class LongMaxAggFunction extends MaxAggFunction[Long] {
  override def getValueTypeInfo = BasicTypeInfo.LONG_TYPE_INFO
}

/**
  * Built-in Float Max aggregate function
  */
class FloatMaxAggFunction extends MaxAggFunction[Float] {
  override def getValueTypeInfo = BasicTypeInfo.FLOAT_TYPE_INFO
}

/**
  * Built-in Double Max aggregate function
  */
class DoubleMaxAggFunction extends MaxAggFunction[Double] {
  override def getValueTypeInfo = BasicTypeInfo.DOUBLE_TYPE_INFO
}

/**
  * Built-in Boolean Max aggregate function
  */
class BooleanMaxAggFunction extends MaxAggFunction[Boolean] {
  override def getValueTypeInfo = BasicTypeInfo.BOOLEAN_TYPE_INFO
}

/**
  * Built-in Big Decimal Max aggregate function
  */
class DecimalMaxAggFunction extends MaxAggFunction[BigDecimal] {

  override def accumulate(accumulator: Accumulator, value: Any): Unit = {
    if (value != null) {
      val v = value.asInstanceOf[BigDecimal]
      val accum = accumulator.asInstanceOf[MaxAccumulator[BigDecimal]]
      if (!accum.f1 || accum.f0.compareTo(v) < 0) {
        accum.f0 = v
        accum.f1 = true
      }
    }
  }

  override def getValueTypeInfo = BasicTypeInfo.BIG_DEC_TYPE_INFO
}<|MERGE_RESOLUTION|>--- conflicted
+++ resolved
@@ -38,20 +38,6 @@
   */
 abstract class MaxAggFunction[T](implicit ord: Ordering[T]) extends AggregateFunction[T] {
 
-<<<<<<< HEAD
-  /** The initial accumulator for Max aggregate function */
-  class MaxAccumulator extends JTuple2[T, Boolean] with Accumulator {
-    f0 = 0.asInstanceOf[T] //max
-    f1 = false
-    
-    override def reset(){
-       f0 = 0.asInstanceOf[T]
-       f1 = false
-    }
-  }
-
-=======
->>>>>>> cb9e409b
   override def createAccumulator(): Accumulator = {
     new MaxAccumulator[T]
   }
