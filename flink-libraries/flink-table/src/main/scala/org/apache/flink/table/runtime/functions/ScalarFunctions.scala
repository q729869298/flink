/*
 * Licensed to the Apache Software Foundation (ASF) under one
 * or more contributor license agreements.  See the NOTICE file
 * distributed with this work for additional information
 * regarding copyright ownership.  The ASF licenses this file
 * to you under the Apache License, Version 2.0 (the
 * "License"); you may not use this file except in compliance
 * with the License.  You may obtain a copy of the License at
 *
 *     http://www.apache.org/licenses/LICENSE-2.0
 *
 * Unless required by applicable law or agreed to in writing, software
 * distributed under the License is distributed on an "AS IS" BASIS,
 * WITHOUT WARRANTIES OR CONDITIONS OF ANY KIND, either express or implied.
 * See the License for the specific language governing permissions and
 * limitations under the License.
 */
package org.apache.flink.table.runtime.functions

import scala.annotation.varargs
import java.math.{BigDecimal => JBigDecimal}
import java.lang.{Long => JLong, StringBuilder}

import org.apache.commons.codec.binary.Hex
import org.apache.commons.codec.binary.Base64

/**
  * Built-in scalar runtime functions.
  *
  * NOTE: Before you add functions here, check if Calcite provides it in
  * [[org.apache.calcite.runtime.SqlFunctions]]. Furthermore, make sure to implement the function
  * efficiently. Sometimes it makes sense to create a
  * [[org.apache.flink.table.codegen.calls.CallGenerator]] instead to avoid massive object
  * creation and reuse instances.
  */
class ScalarFunctions {}

object ScalarFunctions {

  def power(a: Double, b: JBigDecimal): Double = {
    Math.pow(a, b.doubleValue())
  }

  /**
    * Returns the string that results from concatenating the arguments.
    * Returns NULL if any argument is NULL.
    */
  @varargs
  def concat(args: String*): String = {
    val sb = new StringBuilder
    var i = 0
    while (i < args.length) {
      if (args(i) == null) {
        return null
      }
      sb.append(args(i))
      i += 1
    }
    sb.toString
  }

  /**
    * Returns the string that results from concatenating the arguments and separator.
    * Returns NULL If the separator is NULL.
    *
    * Note: CONCAT_WS() does not skip empty strings. However, it does skip any NULL values after
    * the separator argument.
    *
    **/
  @varargs
  def concat_ws(separator: String, args: String*): String = {
    if (null == separator) {
      return null
    }

    val sb = new StringBuilder

    var i = 0

    var hasValueAppended = false

    while (i < args.length) {
      if (null != args(i)) {
        if (hasValueAppended) {
          sb.append(separator)
        }
        sb.append(args(i))
        hasValueAppended = true
      }
      i = i + 1
    }
    sb.toString
  }

  /**
    * Returns the natural logarithm of "x".
    */
  def log(x: Double): Double = {
    if (x <= 0.0) {
      throw new IllegalArgumentException(s"x of 'log(x)' must be > 0, but x = $x")
    } else {
      Math.log(x)
    }
  }

  /**
    * Returns the logarithm of "x" with base "base".
    */
  def log(base: Double, x: Double): Double = {
    if (x <= 0.0) {
      throw new IllegalArgumentException(s"x of 'log(base, x)' must be > 0, but x = $x")
    }
    if (base <= 1.0) {
      throw new IllegalArgumentException(s"base of 'log(base, x)' must be > 1, but base = $base")
    } else {
      Math.log(x) / Math.log(base)
    }
  }

  /**
    * Returns the logarithm of "x" with base 2.
    */
  def log2(x: Double): Double = {
    if (x <= 0.0) {
      throw new IllegalArgumentException(s"x of 'log2(x)' must be > 0, but x = $x")
    } else {
      Math.log(x) / Math.log(2)
    }
  }

  /**
    * Returns the string str left-padded with the string pad to a length of len characters.
    * If str is longer than len, the return value is shortened to len characters.
    */
  def lpad(base: String, len: Integer, pad: String): String = {
    if (len < 0) {
      return null
    } else if (len == 0) {
      return ""
    }

    val data = new Array[Char](len)
    val baseChars = base.toCharArray
    val padChars = pad.toCharArray

    // The length of the padding needed
    val pos = Math.max(len - base.length, 0)

    // Copy the padding
    var i = 0
    while (i < pos) {
      var j = 0
      while (j < pad.length && j < pos - i) {
        data(i + j) = padChars(j)
        j += 1
      }
      i += pad.length
    }

    // Copy the base
    i = 0
    while (pos + i < len && i < base.length) {
      data(pos + i) = baseChars(i)
      i += 1
    }

    new String(data)
  }

  /**
    * Returns the string str right-padded with the string pad to a length of len characters.
    * If str is longer than len, the return value is shortened to len characters.
    */
  def rpad(base: String, len: Integer, pad: String): String = {
    if (len < 0) {
      return null
    } else if (len == 0) {
      return ""
    }

    val data = new Array[Char](len)
    val baseChars = base.toCharArray
    val padChars = pad.toCharArray

    var pos = 0

    // Copy the base
    while (pos < base.length && pos < len) {
      data(pos) = baseChars(pos)
      pos += 1
    }

    // Copy the padding
    while (pos < len) {
      var i = 0
      while (i < pad.length && i < len - pos) {
        data(pos + i) = padChars(i)
        i += 1
      }
      pos += pad.length
    }

    new String(data)
  }

  /**
    * Returns the string str that is encoded as hex string of x.
    */
  def hex(x: Long): String = JLong.toHexString(x).toUpperCase()

  def hexString(x: String): String = Hex.encodeHexString(x.getBytes).toUpperCase()

  /**
    * Returns the base string decoded with base64.
    */
  def fromBase64(str: String): String = new String(Base64.decodeBase64(str))

  /**
    * Returns the base64-encoded result of the input string.
    */
  def toBase64(base: String): String = Base64.encodeBase64String(base.getBytes())
<<<<<<< HEAD

=======
>>>>>>> 57ae3fa4
}<|MERGE_RESOLUTION|>--- conflicted
+++ resolved
@@ -219,8 +219,4 @@
     * Returns the base64-encoded result of the input string.
     */
   def toBase64(base: String): String = Base64.encodeBase64String(base.getBytes())
-<<<<<<< HEAD
-
-=======
->>>>>>> 57ae3fa4
 }