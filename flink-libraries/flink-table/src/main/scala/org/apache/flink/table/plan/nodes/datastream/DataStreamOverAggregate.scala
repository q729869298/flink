/*
 * Licensed to the Apache Software Foundation (ASF) under one
 * or more contributor license agreements.  See the NOTICE file
 * distributed with this work for additional information
 * regarding copyright ownership.  The ASF licenses this file
 * to you under the Apache License, Version 2.0 (the
 * "License"); you may not use this file except in compliance
 * with the License.  You may obtain a copy of the License at
 *
 *     http://www.apache.org/licenses/LICENSE-2.0
 *
 * Unless required by applicable law or agreed to in writing, software
 * distributed under the License is distributed on an "AS IS" BASIS,
 * WITHOUT WARRANTIES OR CONDITIONS OF ANY KIND, either express or implied.
 * See the License for the specific language governing permissions and
 * limitations under the License.
 */
package org.apache.flink.table.plan.nodes.datastream

import java.util.{ List => JList }

import org.apache.flink.table.runtime.aggregate.AggregateUtil.CalcitePair
import org.apache.calcite.plan.RelOptCluster
import org.apache.calcite.plan.RelTraitSet
import org.apache.calcite.rel.RelNode
import org.apache.calcite.rel.RelWriter
import org.apache.calcite.rel.SingleRel
import org.apache.calcite.rel.`type`.RelDataType
import org.apache.calcite.rel.core.AggregateCall
import org.apache.calcite.rel.core.Window
import org.apache.calcite.rel.core.Window.Group
import org.apache.calcite.sql.`type`.BasicSqlType
import org.apache.flink.api.java.typeutils.RowTypeInfo
import org.apache.flink.streaming.api.datastream.DataStream
import org.apache.flink.table.api.StreamTableEnvironment
import org.apache.flink.table.api.TableException
import org.apache.flink.table.calcite.FlinkTypeFactory
import org.apache.flink.table.functions.ProcTimeType
import org.apache.flink.table.functions.RowTimeType
import org.apache.flink.table.plan.nodes.OverAggregate
import org.apache.flink.table.runtime.aggregate.AggregateUtil
import org.apache.flink.types.Row
import org.apache.calcite.sql.`type`.IntervalSqlType
import org.apache.flink.streaming.api.functions.AssignerWithPunctuatedWatermarks
import org.apache.flink.streaming.api.watermark.Watermark
import org.apache.flink.table.plan.nodes.datastream.DataStreamProcTimeCase.ProcTimeTimestampExtractor
import org.apache.calcite.rex.RexInputRef
import org.apache.flink.streaming.api.windowing.evictors.TimeEvictor
import org.apache.flink.streaming.api.windowing.assigners.GlobalWindows
import org.apache.flink.streaming.api.windowing.triggers.CountTrigger
import org.apache.flink.streaming.api.windowing.time.Time
import org.apache.flink.table.runtime.aggregate.DataStreamProcTimeAggregateGlobalWindowFunction
import org.apache.flink.streaming.api.windowing.evictors.CountEvictor
import org.apache.flink.streaming.api.windowing.windows.GlobalWindow
import org.apache.flink.api.java.tuple.Tuple
import org.apache.flink.util.Collector
import org.apache.flink.streaming.api.functions.windowing.WindowFunction
import org.apache.flink.streaming.api.functions.windowing.AllWindowFunction
import org.apache.flink.streaming.api.windowing.assigners.TumblingEventTimeWindows
import java.util.concurrent.TimeUnit
import org.apache.flink.table.runtime.aggregate.DataStreamIncrementalAggregateWindowFunction
import org.apache.flink.streaming.api.windowing.windows.TimeWindow






class DataStreamOverAggregate(
  logicWindow: Window,
  cluster: RelOptCluster,
  traitSet: RelTraitSet,
  inputNode: RelNode,
  rowRelDataType: RelDataType,
  inputType: RelDataType)
    extends SingleRel(cluster, traitSet, inputNode)
    with OverAggregate
    with DataStreamRel {

  override def deriveRowType(): RelDataType = rowRelDataType

  override def copy(traitSet: RelTraitSet, inputs: JList[RelNode]): RelNode = {
    new DataStreamOverAggregate(
      logicWindow,
      cluster,
      traitSet,
      inputs.get(0),
      getRowType,
      inputType)
  }

  override def toString: String = {
    s"OverAggregate($aggOpName)"
  }

  override def explainTerms(pw: RelWriter): RelWriter = {

    val overWindow: Group = logicWindow.groups.get(0)
    val partitionKeys: Array[Int] = overWindow.keys.toArray
    val namedAggregates: Seq[CalcitePair[AggregateCall, String]] = generateNamedAggregates

    super.explainTerms(pw)
      .itemIf("partitionBy", partitionToString(inputType, partitionKeys), partitionKeys.nonEmpty)
      .item("orderBy", orderingToString(inputType, overWindow.orderKeys.getFieldCollations))
      .itemIf("rows", windowRange(overWindow), overWindow.isRows)
      .itemIf("range", windowRange(overWindow), !overWindow.isRows)
      .item(
        "select", aggregationToString(
          inputType,
          getRowType,
          namedAggregates))
  }

  override def translateToPlan(tableEnv: StreamTableEnvironment): DataStream[Row] = {
    if (logicWindow.groups.size > 1) {
      throw new TableException(
        "Unsupported use of OVER windows. All aggregates must be computed on the same window.")
    }

    val overWindow: org.apache.calcite.rel.core.Window.Group = logicWindow.groups.get(0)

    val inputDS = input.asInstanceOf[DataStreamRel].translateToPlan(tableEnv)

    if (overWindow.orderKeys.getFieldCollations.size() != 1) {
      throw new TableException(
        "Unsupported use of OVER windows. The window may only be ordered by a single time column.")
    }

    val timeType = inputType
      .getFieldList
      .get(overWindow.orderKeys.getFieldCollations.get(0).getFieldIndex)
      .getValue

    timeType match {
      case _: ProcTimeType =>
        // both ROWS and RANGE clause with UNBOUNDED PRECEDING and CURRENT ROW condition.
        if (overWindow.lowerBound.isUnbounded &&
          overWindow.upperBound.isCurrentRow) {
          createUnboundedAndCurrentRowProcessingTimeOverWindow(inputDS)
        } else if (overWindow.lowerBound.getOffset.getType.isInstanceOf[IntervalSqlType]
          && (overWindow.upperBound.isPreceding
            || overWindow.upperBound.isCurrentRow)) {
          createTimeBoundedProcessingTimeOverWindow(inputDS)
        } else {
          throw new TableException(
            "OVER window only support ProcessingTime UNBOUNDED PRECEDING and CURRENT ROW " +
              "condition.")
        }
      case _: RowTimeType =>
        throw new TableException("OVER Window of the EventTime type is not currently supported.")
      case _ =>
        throw new TableException(s"Unsupported time type {$timeType}")
    }

  }

  def createTimeBoundedProcessingTimeOverWindow(
    inputDS: DataStream[Row]): DataStream[Row] = {

    val overWindow: Group = logicWindow.groups.get(0)
    val partitionKeys: Array[Int] = overWindow.keys.toArray
    val namedAggregates: Seq[CalcitePair[AggregateCall, String]] = generateNamedAggregates

    // final long time_boundary =
    // Long.parseLong(windowReference.getConstants().get(1).getValue().toString());
    val index = overWindow.lowerBound.getOffset.asInstanceOf[RexInputRef].getIndex
    val count = input.getRowType().getFieldCount()
    val lowerboundIndex = index - count
    val time_boundary =  logicWindow.constants.get(lowerboundIndex)
         .getValue2.asInstanceOf[java.math.BigDecimal].longValue()


    val (aggFields, aggregates) =  AggregateUtil.transformToAggregateFunctions(
         namedAggregates.map(_.getKey),inputType, needRetraction = false)
         
         
    // As we it is not possible to operate neither on sliding count neither
    // on sliding time we need to manage the eviction of the events that
    // expire ourselves based on the proctime (system time). Therefore the
    // current system time is assign as the timestamp of the event to be
    // recognize by the evictor

    val inputDataStreamTimed = inputDS
      .assignTimestampsAndWatermarks(new ProcTimeTimestampExtractor())

    // get the output types
    val rowTypeInfo = FlinkTypeFactory.toInternalRowTypeInfo(getRowType).asInstanceOf[RowTypeInfo]

    val result: DataStream[Row] =
      if (partitionKeys.nonEmpty) {
        inputDataStreamTimed.keyBy(0)
          .window(TumblingEventTimeWindows.of(Time.of(3, TimeUnit.MILLISECONDS))) 
          .apply(new DataStreamIncrementalAggregateWindowFunction[TimeWindow](1))
          //.apply(new DataStreamIncrementalAggregateWindowFunction[GlobalWindow](1)) 
        null
      } else {
          inputDataStreamTimed.windowAll(GlobalWindows.create()).trigger(CountTrigger.of(1))
            .evictor(TimeEvictor.of(Time.milliseconds(time_boundary)))        
            .apply(new DataStreamProcTimeAggregateGlobalWindowFunction[GlobalWindow](
                aggregates,aggFields,inputType.getFieldCount))
            .returns(rowTypeInfo)
            .name(aggOpName)
            .asInstanceOf[DataStream[Row]]
      }

    result
  }

  def createUnboundedAndCurrentRowProcessingTimeOverWindow(
    inputDS: DataStream[Row]): DataStream[Row] = {

    val overWindow: Group = logicWindow.groups.get(0)
    val partitionKeys: Array[Int] = overWindow.keys.toArray
    val namedAggregates: Seq[CalcitePair[AggregateCall, String]] = generateNamedAggregates

    // get the output types
    val rowTypeInfo = FlinkTypeFactory.toInternalRowTypeInfo(getRowType).asInstanceOf[RowTypeInfo]

    val result: DataStream[Row] =
      // partitioned aggregation
      if (partitionKeys.nonEmpty) {
        val processFunction = AggregateUtil.CreateUnboundedProcessingOverProcessFunction(
          namedAggregates,
          inputType)

        inputDS
          .keyBy(partitionKeys: _*)
          .process(processFunction)
          .returns(rowTypeInfo)
          .name(aggOpName)
          .asInstanceOf[DataStream[Row]]
<<<<<<< HEAD
      } // global non-partitioned aggregation
      else {
        throw TableException(
          "Non-partitioned processing time OVER aggregation is not supported yet.")
      }
=======
        }
        // non-partitioned aggregation
        else {
          val processFunction = AggregateUtil.CreateUnboundedProcessingOverProcessFunction(
            namedAggregates,
            inputType,
            false)

          inputDS
            .process(processFunction).setParallelism(1).setMaxParallelism(1)
            .returns(rowTypeInfo)
            .name(aggOpName)
            .asInstanceOf[DataStream[Row]]
        }
>>>>>>> 31ab4b24
    result
  }

  private def generateNamedAggregates: Seq[CalcitePair[AggregateCall, String]] = {
    val overWindow: Group = logicWindow.groups.get(0)

    val aggregateCalls = overWindow.getAggregateCalls(logicWindow)
    for (i <- 0 until aggregateCalls.size())
      yield new CalcitePair[AggregateCall, String](aggregateCalls.get(i), "w0$o" + i)
  }

  private def aggOpName = {
    val overWindow: Group = logicWindow.groups.get(0)
    val partitionKeys: Array[Int] = overWindow.keys.toArray
    val namedAggregates: Seq[CalcitePair[AggregateCall, String]] = generateNamedAggregates

    s"over: (${
      if (!partitionKeys.isEmpty) {
        s"PARTITION BY: ${partitionToString(inputType, partitionKeys)}, "
      } else {
        ""
      }
    }ORDER BY: ${orderingToString(inputType, overWindow.orderKeys.getFieldCollations)}, " +
      s"${if (overWindow.isRows) "ROWS" else "RANGE"}" +
      s"${windowRange(overWindow)}, " +
      s"select: (${
        aggregationToString(
          inputType,
          getRowType,
          namedAggregates)
      }))"
  }

}

object DataStreamProcTimeCase {
  class ProcTimeTimestampExtractor
      extends AssignerWithPunctuatedWatermarks[Row] {

    override def checkAndGetNextWatermark(
      lastElement: Row,
      extractedTimestamp: Long): Watermark = {
      null
    }

    override def extractTimestamp(
      element: Row,
      previousElementTimestamp: Long): Long = {
      System.currentTimeMillis()
    }
  }
  /*
  class MyWindowFunction extends AllWindowFunction[Row, Row, GlobalWindow] {

  def apply( window: GlobalWindow, input: Iterable[Row], out: Collector[Row]): () = {

  }
 }*/
  
  
  
}
<|MERGE_RESOLUTION|>--- conflicted
+++ resolved
@@ -67,15 +67,15 @@
 
 
 class DataStreamOverAggregate(
-  logicWindow: Window,
-  cluster: RelOptCluster,
-  traitSet: RelTraitSet,
-  inputNode: RelNode,
-  rowRelDataType: RelDataType,
-  inputType: RelDataType)
-    extends SingleRel(cluster, traitSet, inputNode)
-    with OverAggregate
-    with DataStreamRel {
+    logicWindow: Window,
+    cluster: RelOptCluster,
+    traitSet: RelTraitSet,
+    inputNode: RelNode,
+    rowRelDataType: RelDataType,
+    inputType: RelDataType)
+  extends SingleRel(cluster, traitSet, inputNode)
+  with OverAggregate
+  with DataStreamRel {
 
   override def deriveRowType(): RelDataType = rowRelDataType
 
@@ -101,7 +101,7 @@
 
     super.explainTerms(pw)
       .itemIf("partitionBy", partitionToString(inputType, partitionKeys), partitionKeys.nonEmpty)
-      .item("orderBy", orderingToString(inputType, overWindow.orderKeys.getFieldCollations))
+        .item("orderBy",orderingToString(inputType, overWindow.orderKeys.getFieldCollations))
       .itemIf("rows", windowRange(overWindow), overWindow.isRows)
       .itemIf("range", windowRange(overWindow), !overWindow.isRows)
       .item(
@@ -143,7 +143,7 @@
           createTimeBoundedProcessingTimeOverWindow(inputDS)
         } else {
           throw new TableException(
-            "OVER window only support ProcessingTime UNBOUNDED PRECEDING and CURRENT ROW " +
+              "OVER window only support ProcessingTime UNBOUNDED PRECEDING and CURRENT ROW " +
               "condition.")
         }
       case _: RowTimeType =>
@@ -207,7 +207,7 @@
   }
 
   def createUnboundedAndCurrentRowProcessingTimeOverWindow(
-    inputDS: DataStream[Row]): DataStream[Row] = {
+    inputDS: DataStream[Row]): DataStream[Row]  = {
 
     val overWindow: Group = logicWindow.groups.get(0)
     val partitionKeys: Array[Int] = overWindow.keys.toArray
@@ -217,11 +217,11 @@
     val rowTypeInfo = FlinkTypeFactory.toInternalRowTypeInfo(getRowType).asInstanceOf[RowTypeInfo]
 
     val result: DataStream[Row] =
-      // partitioned aggregation
-      if (partitionKeys.nonEmpty) {
-        val processFunction = AggregateUtil.CreateUnboundedProcessingOverProcessFunction(
-          namedAggregates,
-          inputType)
+        // partitioned aggregation
+        if (partitionKeys.nonEmpty) {
+          val processFunction = AggregateUtil.CreateUnboundedProcessingOverProcessFunction(
+            namedAggregates,
+            inputType)
 
         inputDS
           .keyBy(partitionKeys: _*)
@@ -229,14 +229,7 @@
           .returns(rowTypeInfo)
           .name(aggOpName)
           .asInstanceOf[DataStream[Row]]
-<<<<<<< HEAD
       } // global non-partitioned aggregation
-      else {
-        throw TableException(
-          "Non-partitioned processing time OVER aggregation is not supported yet.")
-      }
-=======
-        }
         // non-partitioned aggregation
         else {
           val processFunction = AggregateUtil.CreateUnboundedProcessingOverProcessFunction(
@@ -250,7 +243,9 @@
             .name(aggOpName)
             .asInstanceOf[DataStream[Row]]
         }
->>>>>>> 31ab4b24
+        
+        // non-partitioned aggregation
+       
     result
   }
 
