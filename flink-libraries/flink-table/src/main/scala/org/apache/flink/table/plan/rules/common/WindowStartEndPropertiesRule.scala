/*
 * Licensed to the Apache Software Foundation (ASF) under one
 * or more contributor license agreements.  See the NOTICE file
 * distributed with this work for additional information
 * regarding copyright ownership.  The ASF licenses this file
 * to you under the Apache License, Version 2.0 (the
 * "License"); you may not use this file except in compliance
 * with the License.  You may obtain a copy of the License at
 *
 *     http://www.apache.org/licenses/LICENSE-2.0
 *
 * Unless required by applicable law or agreed to in writing, software
 * distributed under the License is distributed on an "AS IS" BASIS,
 * WITHOUT WARRANTIES OR CONDITIONS OF ANY KIND, either express or implied.
 * See the License for the specific language governing permissions and
 * limitations under the License.
 */

package org.apache.flink.table.plan.rules.common

import org.apache.calcite.plan.{RelOptRule, RelOptRuleCall}
import org.apache.calcite.rel.logical.LogicalProject
import org.apache.calcite.rex.{RexCall, RexNode}
import org.apache.calcite.sql.fun.SqlStdOperatorTable
import org.apache.flink.table.calcite.FlinkRelBuilder.NamedWindowProperty
import org.apache.flink.table.expressions.{WindowEnd, WindowStart}
import org.apache.flink.table.plan.logical.rel.LogicalWindowAggregate

import scala.collection.JavaConversions._

class WindowStartEndPropertiesRule
  extends RelOptRule(
    WindowStartEndPropertiesRule.WINDOW_EXPRESSION_RULE_PREDICATE,
    "WindowStartEndPropertiesRule") {

  override def matches(call: RelOptRuleCall): Boolean = {
    val project = call.rel(0).asInstanceOf[LogicalProject]
    // project includes at least on group auxiliary function
    project.getProjects.exists {
      case c: RexCall => c.getOperator.isGroupAuxiliary
      case _ => false
    }
  }

  override def onMatch(call: RelOptRuleCall): Unit = {
    val project = call.rel(0).asInstanceOf[LogicalProject]
    val innerProject = call.rel(1).asInstanceOf[LogicalProject]
    val agg = call.rel(2).asInstanceOf[LogicalWindowAggregate]

    // Retrieve window start and end properties
    val transformed = call.builder()
    val rexBuilder = transformed.getRexBuilder
    transformed.push(LogicalWindowAggregate.create(
      agg.getWindow,
      Seq(
<<<<<<< HEAD
        NamedWindowProperty("w$start", WindowStart(agg.getWindow.alias)),
        NamedWindowProperty("w$end", WindowEnd(agg.getWindow.alias))
=======
        NamedWindowProperty("w$start", WindowStart(agg.getWindow.aliasAttribute)),
        NamedWindowProperty("w$end", WindowEnd(agg.getWindow.aliasAttribute))
>>>>>>> 44fb035e
      ), agg)
    )

    // forward window start and end properties
    transformed.project(
      innerProject.getProjects ++ Seq(transformed.field("w$start"), transformed.field("w$end")))

    // replace window auxiliary function by access to window properties
    transformed.project(
      project.getProjects.map{ x =>
        if (WindowStartEndPropertiesRule.isWindowStart(x)) {
          // replace expression by access to window start
          rexBuilder.makeCast(x.getType, transformed.field("w$start"), false)
        } else if (WindowStartEndPropertiesRule.isWindowEnd(x)) {
          // replace expression by access to window end
          rexBuilder.makeCast(x.getType, transformed.field("w$end"), false)
        } else {
          // preserve expression
          x
        }
      }
    )
    val res = transformed.build()
    call.transformTo(res)
  }
}

object WindowStartEndPropertiesRule {
  private val WINDOW_EXPRESSION_RULE_PREDICATE =
    RelOptRule.operand(classOf[LogicalProject],
      RelOptRule.operand(classOf[LogicalProject],
        RelOptRule.operand(classOf[LogicalWindowAggregate], RelOptRule.none())))

  val INSTANCE = new WindowStartEndPropertiesRule

  /** Checks if a RexNode is a window start auxiliary function. */
  private def isWindowStart(node: RexNode): Boolean = {
    node match {
      case n: RexCall if n.getOperator.isGroupAuxiliary =>
        n.getOperator match {
          case SqlStdOperatorTable.TUMBLE_START |
               SqlStdOperatorTable.HOP_START |
               SqlStdOperatorTable.SESSION_START
            => true
          case _ => false
        }
      case _ => false
    }
  }

  /** Checks if a RexNode is a window end auxiliary function. */
  private def isWindowEnd(node: RexNode): Boolean = {
    node match {
      case n: RexCall if n.getOperator.isGroupAuxiliary =>
        n.getOperator match {
          case SqlStdOperatorTable.TUMBLE_END |
               SqlStdOperatorTable.HOP_END |
               SqlStdOperatorTable.SESSION_END
            => true
          case _ => false
        }
      case _ => false
    }
  }
}<|MERGE_RESOLUTION|>--- conflicted
+++ resolved
@@ -53,13 +53,8 @@
     transformed.push(LogicalWindowAggregate.create(
       agg.getWindow,
       Seq(
-<<<<<<< HEAD
-        NamedWindowProperty("w$start", WindowStart(agg.getWindow.alias)),
-        NamedWindowProperty("w$end", WindowEnd(agg.getWindow.alias))
-=======
         NamedWindowProperty("w$start", WindowStart(agg.getWindow.aliasAttribute)),
         NamedWindowProperty("w$end", WindowEnd(agg.getWindow.aliasAttribute))
->>>>>>> 44fb035e
       ), agg)
     )
 
