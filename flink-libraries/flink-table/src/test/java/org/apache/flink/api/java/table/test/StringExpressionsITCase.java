/*
 * Licensed to the Apache Software Foundation (ASF) under one
 * or more contributor license agreements.  See the NOTICE file
 * distributed with this work for additional information
 * regarding copyright ownership.  The ASF licenses this file
 * to you under the Apache License, Version 2.0 (the
 * "License"); you may not use this file except in compliance
 * with the License.  You may obtain a copy of the License at
 *
 *     http://www.apache.org/licenses/LICENSE-2.0
 *
 * Unless required by applicable law or agreed to in writing, software
 * distributed under the License is distributed on an "AS IS" BASIS,
 * WITHOUT WARRANTIES OR CONDITIONS OF ANY KIND, either express or implied.
 * See the License for the specific language governing permissions and
 * limitations under the License.
 */

package org.apache.flink.api.java.table.test;


import org.apache.flink.api.java.tuple.Tuple3;
import org.apache.flink.test.javaApiOperators.util.CollectionDataSets;
import org.apache.flink.api.table.Row;
import org.apache.flink.api.table.Table;
import org.apache.flink.api.table.codegen.CodeGenException;
import org.apache.flink.api.java.DataSet;
import org.apache.flink.api.java.ExecutionEnvironment;
import org.apache.flink.api.java.table.TableEnvironment;
import org.apache.flink.api.java.tuple.Tuple2;
import org.apache.flink.test.util.MultipleProgramsTestBase;
import org.junit.Ignore;
import org.junit.Test;
import org.junit.runner.RunWith;
import org.junit.runners.Parameterized;

import java.util.List;

@RunWith(Parameterized.class)
public class StringExpressionsITCase extends MultipleProgramsTestBase {

	public StringExpressionsITCase(TestExecutionMode mode) {
		super(mode);
	}

	@Test
	public void testSubstring() throws Exception {
		ExecutionEnvironment env = ExecutionEnvironment.getExecutionEnvironment();
		TableEnvironment tableEnv = new TableEnvironment();

		DataSet<Tuple2<String, Integer>> ds = env.fromElements(
				new Tuple2<>("AAAA", 2),
				new Tuple2<>("BBBB", 1));

		Table in = tableEnv.fromDataSet(ds, "a, b");

		Table result = in
				.select("a.substring(1, b)");

		DataSet<Row> resultSet = tableEnv.toDataSet(result, Row.class);
		List<Row> results = resultSet.collect();
		String expected = "AA\nB";
		compareResultAsText(results, expected);
	}

	@Test
	public void testSubstringWithMaxEnd() throws Exception {
		ExecutionEnvironment env = ExecutionEnvironment.getExecutionEnvironment();
		TableEnvironment tableEnv = new TableEnvironment();

		DataSet<Tuple2<String, Integer>> ds = env.fromElements(
				new Tuple2<>("ABCD", 3),
				new Tuple2<>("ABCD", 2));

		Table in = tableEnv.fromDataSet(ds, "a, b");

		Table result = in
				.select("a.substring(b)");

		DataSet<Row> resultSet = tableEnv.toDataSet(result, Row.class);
		List<Row> results = resultSet.collect();
		String expected = "CD\nBCD";
		compareResultAsText(results, expected);
	}

	@Test(expected = CodeGenException.class)
	public void testNonWorkingSubstring1() throws Exception {
		ExecutionEnvironment env = ExecutionEnvironment.getExecutionEnvironment();
		TableEnvironment tableEnv = new TableEnvironment();

		DataSet<Tuple2<String, Float>> ds = env.fromElements(
				new Tuple2<>("ABCD", 2.0f),
				new Tuple2<>("ABCD", 1.0f));

		Table in = tableEnv.fromDataSet(ds, "a, b");

		Table result = in
			// Must fail. Second parameter of substring must be an Integer not a Double.
			.select("a.substring(0, b)");

		DataSet<Row> resultSet = tableEnv.toDataSet(result, Row.class);
		resultSet.collect();
	}

	@Test(expected = CodeGenException.class)
	public void testNonWorkingSubstring2() throws Exception {
		ExecutionEnvironment env = ExecutionEnvironment.getExecutionEnvironment();
		TableEnvironment tableEnv = new TableEnvironment();

		DataSet<Tuple2<String, String>> ds = env.fromElements(
				new Tuple2<>("ABCD", "a"),
				new Tuple2<>("ABCD", "b"));

		Table in = tableEnv.fromDataSet(ds, "a, b");

		Table result = in
			// Must fail. First parameter of substring must be an Integer not a String.
			.select("a.substring(b, 15)");

		DataSet<Row> resultSet = tableEnv.toDataSet(result, Row.class);
		resultSet.collect();
	}

<<<<<<< HEAD
	@Test
	public void testStringConcat() throws Exception {
		ExecutionEnvironment env = ExecutionEnvironment.getExecutionEnvironment();
		TableEnvironment tableEnv = new TableEnvironment();

		DataSet<Tuple2<String, Integer>> ds = env.fromElements(
			new Tuple2<>("ABCD", 3),
			new Tuple2<>("ABCD", 2));

		Table in = tableEnv.fromDataSet(ds, "a, b");

		Table result = in
			.select("a + b + 42");

		DataSet<Row> resultSet = tableEnv.toDataSet(result, Row.class);
		List<Row> results = resultSet.collect();
		String expected = "ABCD342\nABCD242";
		compareResultAsText(results, expected);
	}

	@Test
	public void testCastIntegers() throws Exception {
		ExecutionEnvironment env = ExecutionEnvironment.getExecutionEnvironment();
		TableEnvironment tableEnv = new TableEnvironment();

		DataSet<Tuple2<String, Integer>> ds = env.fromElements(
			new Tuple2<>("ABCD", 3),
			new Tuple2<>("ABCD", 2));

		Table in = tableEnv.fromDataSet(ds, "a, b");

		Table result = in
			.select("a + 42.cast(STRING)");

		DataSet<Row> resultSet = tableEnv.toDataSet(result, Row.class);
		List<Row> results = resultSet.collect();
		String expected = "ABCD42\nABCD42";
		compareResultAsText(results, expected);
	}

	@Test
	public void testCastFloat() throws Exception {
		ExecutionEnvironment env = ExecutionEnvironment.getExecutionEnvironment();
		TableEnvironment tableEnv = new TableEnvironment();

		DataSet<Tuple2<String, Integer>> ds = env.fromElements(
			new Tuple2<>("ABCD", 3),
			new Tuple2<>("ABCD", 2));

		Table in = tableEnv.fromDataSet(ds, "a, b");

		Table result = in
			.select("a + 42f.cast(INT)");

		DataSet<Row> resultSet = tableEnv.toDataSet(result, Row.class);
		List<Row> results = resultSet.collect();
		String expected = "ABCD42\nABCD42";
		compareResultAsText(results, expected);
=======
	@Test(expected = CodeGenException.class)
	public void testGeneratedCodeForStringComparison() throws Exception {
		ExecutionEnvironment env = ExecutionEnvironment.getExecutionEnvironment();
		TableEnvironment tableEnv = new TableEnvironment();
		DataSet<Tuple3<Integer, Long, String>> tupleDataSet = CollectionDataSets.get3TupleDataSet(env);
		Table in = tableEnv.fromDataSet(tupleDataSet, "a, b, c");
		// Must fail because the comparison here is between Integer(column 'a') and (String 'Fred')
		Table res = in.filter("a = 'Fred'" );
		DataSet<Row> resultSet = tableEnv.toDataSet(res, Row.class);
	}

	@Test(expected = CodeGenException.class)
	public void testGeneratedCodeForIntegerEqualsComparison() throws Exception {
		ExecutionEnvironment env = ExecutionEnvironment.getExecutionEnvironment();
		TableEnvironment tableEnv = new TableEnvironment();
		DataSet<Tuple3<Integer, Long, String>> tupleDataSet = CollectionDataSets.get3TupleDataSet(env);
		Table in = tableEnv.fromDataSet(tupleDataSet, "a, b, c");
		// Must fail because the comparison here is between String(column 'c') and (Integer 10)
		Table res = in.filter("c = 10" );
		DataSet<Row> resultSet = tableEnv.toDataSet(res, Row.class);
	}

	@Test(expected = CodeGenException.class)
	public void testGeneratedCodeForIntegerGreaterComparison() throws Exception {
		ExecutionEnvironment env = ExecutionEnvironment.getExecutionEnvironment();
		TableEnvironment tableEnv = new TableEnvironment();
		DataSet<Tuple3<Integer, Long, String>> tupleDataSet = CollectionDataSets.get3TupleDataSet(env);
		Table in = tableEnv.fromDataSet(tupleDataSet, "a, b, c");
		// Must fail because the comparison here is between String(column 'c') and (Integer 10)
		Table res = in.filter("c > 10" );
		DataSet<Row> resultSet = tableEnv.toDataSet(res, Row.class);
>>>>>>> 76da4428
	}
}<|MERGE_RESOLUTION|>--- conflicted
+++ resolved
@@ -29,7 +29,6 @@
 import org.apache.flink.api.java.table.TableEnvironment;
 import org.apache.flink.api.java.tuple.Tuple2;
 import org.apache.flink.test.util.MultipleProgramsTestBase;
-import org.junit.Ignore;
 import org.junit.Test;
 import org.junit.runner.RunWith;
 import org.junit.runners.Parameterized;
@@ -121,7 +120,6 @@
 		resultSet.collect();
 	}
 
-<<<<<<< HEAD
 	@Test
 	public void testStringConcat() throws Exception {
 		ExecutionEnvironment env = ExecutionEnvironment.getExecutionEnvironment();
@@ -180,7 +178,8 @@
 		List<Row> results = resultSet.collect();
 		String expected = "ABCD42\nABCD42";
 		compareResultAsText(results, expected);
-=======
+	}
+
 	@Test(expected = CodeGenException.class)
 	public void testGeneratedCodeForStringComparison() throws Exception {
 		ExecutionEnvironment env = ExecutionEnvironment.getExecutionEnvironment();
@@ -212,6 +211,5 @@
 		// Must fail because the comparison here is between String(column 'c') and (Integer 10)
 		Table res = in.filter("c > 10" );
 		DataSet<Row> resultSet = tableEnv.toDataSet(res, Row.class);
->>>>>>> 76da4428
 	}
 }