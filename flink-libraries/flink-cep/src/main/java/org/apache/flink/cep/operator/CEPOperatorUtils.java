--- conflicted
+++ resolved
@@ -29,6 +29,7 @@
 import org.apache.flink.cep.PatternSelectFunction;
 import org.apache.flink.cep.PatternStream;
 import org.apache.flink.cep.PatternTimeoutFunction;
+import org.apache.flink.cep.nfa.AfterMatchSkipStrategy;
 import org.apache.flink.cep.nfa.compiler.NFACompiler;
 import org.apache.flink.cep.pattern.Pattern;
 import org.apache.flink.streaming.api.TimeCharacteristic;
@@ -68,7 +69,8 @@
 				TypeSerializer<KEY> keySerializer,
 				NFACompiler.NFAFactory<IN> nfaFactory,
 				boolean migratingFromOldKeyedOperator,
-				EventComparator<IN> comparator) {
+				EventComparator<IN> comparator,
+				AfterMatchSkipStrategy afterMatchSkipStrategy) {
 				return new SelectCepOperator<>(
 					inputSerializer,
 					isProcessingTime,
@@ -76,7 +78,8 @@
 					nfaFactory,
 					migratingFromOldKeyedOperator,
 					comparator,
-					selectFunction
+					selectFunction,
+					afterMatchSkipStrategy
 				);
 			}
 
@@ -117,24 +120,19 @@
 				TypeSerializer<KEY> keySerializer,
 				NFACompiler.NFAFactory<IN> nfaFactory,
 				boolean migratingFromOldKeyedOperator,
-				EventComparator<IN> comparator) {
+				EventComparator<IN> comparator,
+				AfterMatchSkipStrategy afterMatchSkipStrategy) {
 				return new FlatSelectCepOperator<>(
 					inputSerializer,
 					isProcessingTime,
 					keySerializer,
 					nfaFactory,
-<<<<<<< HEAD
-					true,
-					comparator,
-					pattern.getAfterMatchSkipStrategy()));
-		} else {
-=======
 					migratingFromOldKeyedOperator,
 					comparator,
+					pattern.getAfterMatchSkipStrategy(),
 					selectFunction
 				);
 			}
->>>>>>> 3f4de57b
 
 			@Override
 			public String getKeyedOperatorName() {
@@ -180,27 +178,21 @@
 				TypeSerializer<KEY> keySerializer,
 				NFACompiler.NFAFactory<IN> nfaFactory,
 				boolean migratingFromOldKeyedOperator,
-				EventComparator<IN> comparator) {
+				EventComparator<IN> comparator,
+				AfterMatchSkipStrategy afterMatchSkipStrategy) {
 				return new FlatSelectTimeoutCepOperator<>(
 					inputSerializer,
 					isProcessingTime,
 					keySerializer,
 					nfaFactory,
-<<<<<<< HEAD
-					false,
-					comparator,
-					pattern.getAfterMatchSkipStrategy()
-				)).forceNonParallel();
-		}
-=======
 					migratingFromOldKeyedOperator,
 					comparator,
 					selectFunction,
 					timeoutFunction,
-					outputTag
+					outputTag,
+					afterMatchSkipStrategy
 				);
 			}
->>>>>>> 3f4de57b
 
 			@Override
 			public String getKeyedOperatorName() {
@@ -246,7 +238,8 @@
 				TypeSerializer<KEY> keySerializer,
 				NFACompiler.NFAFactory<IN> nfaFactory,
 				boolean migratingFromOldKeyedOperator,
-				EventComparator<IN> comparator) {
+				EventComparator<IN> comparator,
+				AfterMatchSkipStrategy afterMatchSkipStrategy) {
 				return new SelectTimeoutCepOperator<>(
 					inputSerializer,
 					isProcessingTime,
@@ -256,7 +249,8 @@
 					comparator,
 					selectFunction,
 					timeoutFunction,
-					outputTag
+					outputTag,
+					afterMatchSkipStrategy
 				);
 			}
 
@@ -333,7 +327,8 @@
 			TypeSerializer<K> keySerializer,
 			NFACompiler.NFAFactory<IN> nfaFactory,
 			boolean migratingFromOldKeyedOperator,
-			EventComparator<IN> comparator);
+			EventComparator<IN> comparator,
+			AfterMatchSkipStrategy afterMatchSkipStrategy);
 
 		String getKeyedOperatorName();
 
