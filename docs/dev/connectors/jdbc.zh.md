--- conflicted
+++ resolved
@@ -40,13 +40,10 @@
 
 注意连接器目前还 __不是__ 二进制发行版的一部分，如何在集群中运行请参考 [这里] ({{ site.baseurl}}/zh/dev/project-configuration.html)。
 
-<<<<<<< HEAD
+
 已创建的JDBC Sink能够保证至少一次的语义。
 更有效的精确执行一次可以通过upsert语句或幂等更新实现。
-=======
-Created JDBC sink provides at-least-once guarantee.
-Effectively exactly-once can be achieved using upsert statements or idempotent updates.
->>>>>>> 853e1906
+
 
 用法示例：
 {% highlight java %}
