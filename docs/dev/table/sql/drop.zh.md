--- conflicted
+++ resolved
@@ -140,11 +140,7 @@
 
 **CASCADE**
 
-<<<<<<< HEAD
 删除一个非空数据库时，把相关联的表与函数一并删除。
-=======
-Dropping a non-empty database also drops all associated tables and functions.
->>>>>>> ec8ea8b4
 
 ## DROP FUNCTION
 
