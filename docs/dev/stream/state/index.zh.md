---
title: "状态与容错"
nav-id: streaming_state
nav-title: "状态与容错"
nav-parent_id: streaming
nav-pos: 3
nav-show_overview: true
---
<!--
Licensed to the Apache Software Foundation (ASF) under one
or more contributor license agreements.  See the NOTICE file
distributed with this work for additional information
regarding copyright ownership.  The ASF licenses this file
to you under the Apache License, Version 2.0 (the
"License"); you may not use this file except in compliance
with the License.  You may obtain a copy of the License at

  http://www.apache.org/licenses/LICENSE-2.0

Unless required by applicable law or agreed to in writing,
software distributed under the License is distributed on an
"AS IS" BASIS, WITHOUT WARRANTIES OR CONDITIONS OF ANY
KIND, either express or implied.  See the License for the
specific language governing permissions and limitations
under the License.
-->

<<<<<<< HEAD
In this section you will learn about the APIs that Flink provides for writing
stateful programs. Please take a look at [Stateful Stream
Processing]({% link concepts/stateful-stream-processing.zh.md %})
to learn about the concepts behind stateful stream processing.

=======
你将在本节中了解到 Flink 提供的用于编写有状态程序的 API，想了解更多有状态流处理的概念，请查看[有状态的流处理]({% link concepts/stateful-stream-processing.zh.md %})
>>>>>>> 25c151e7
{% top %}

接下来看什么?
-----------------

* [Working with State](state.html): 描述了如何在 Flink 应用程序中使用状态，以及不同类型的状态。
* [The Broadcast State 模式](broadcast_state.html): 描述了如何将广播流和非广播流进行连接从而交换数据。
* [Checkpointing](checkpointing.html): 介绍了如何开启和配置 checkpoint，以实现状态容错。
* [Queryable State](queryable_state.html): 介绍了如何从外围访问 Flink 的状态。
* [状态数据结构升级](schema_evolution.html): 介绍了状态数据结构升级相关的内容。
* [Managed State 的自定义序列化器](custom_serialization.html): 介绍了如何实现自定义的序列化器，尤其是如何支持状态数据结构升级。

{% top %}<|MERGE_RESOLUTION|>--- conflicted
+++ resolved
@@ -25,15 +25,7 @@
 under the License.
 -->
 
-<<<<<<< HEAD
-In this section you will learn about the APIs that Flink provides for writing
-stateful programs. Please take a look at [Stateful Stream
-Processing]({% link concepts/stateful-stream-processing.zh.md %})
-to learn about the concepts behind stateful stream processing.
-
-=======
 你将在本节中了解到 Flink 提供的用于编写有状态程序的 API，想了解更多有状态流处理的概念，请查看[有状态的流处理]({% link concepts/stateful-stream-processing.zh.md %})
->>>>>>> 25c151e7
 {% top %}
 
 接下来看什么?
