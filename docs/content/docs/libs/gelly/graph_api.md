---
title: Graph API
weight: 2
type: docs
aliases:
  - /dev/libs/gelly/graph_api.html
---
<!--
Licensed to the Apache Software Foundation (ASF) under one
or more contributor license agreements.  See the NOTICE file
distributed with this work for additional information
regarding copyright ownership.  The ASF licenses this file
to you under the Apache License, Version 2.0 (the
"License"); you may not use this file except in compliance
with the License.  You may obtain a copy of the License at

  http://www.apache.org/licenses/LICENSE-2.0

Unless required by applicable law or agreed to in writing,
software distributed under the License is distributed on an
"AS IS" BASIS, WITHOUT WARRANTIES OR CONDITIONS OF ANY
KIND, either express or implied.  See the License for the
specific language governing permissions and limitations
under the License.
-->

# Graph API

Graph Representation
--------------------

In Gelly, a `Graph` is represented by a `DataSet` of vertices and a `DataSet` of edges.

The `Graph` nodes are represented by the `Vertex` type. A `Vertex` is defined by a unique ID and a value. `Vertex` IDs should implement the `Comparable` interface. Vertices without value can be represented by setting the value type to `NullValue`.

{{< tabs "a404d332-2288-403d-b54d-ca58c54d981e" >}}
{{< tab "Java" >}}
```java
// create a new vertex with a Long ID and a String value
Vertex<Long, String> v = new Vertex<Long, String>(1L, "foo");

// create a new vertex with a Long ID and no value
Vertex<Long, NullValue> v = new Vertex<Long, NullValue>(1L, NullValue.getInstance());
```
{{< /tab >}}
{{< tab "Scala" >}}
```scala
// create a new vertex with a Long ID and a String value
val v = new Vertex(1L, "foo")

// create a new vertex with a Long ID and no value
val v = new Vertex(1L, NullValue.getInstance())
```
{{< /tab >}}
{{< /tabs >}}

The graph edges are represented by the `Edge` type. An `Edge` is defined by a source ID (the ID of the source `Vertex`), a target ID (the ID of the target `Vertex`) and an optional value. The source and target IDs should be of the same type as the `Vertex` IDs. Edges with no value have a `NullValue` value type.

{{< tabs "8c0eb095-6ca3-425d-a61b-b8b4bed7ce22" >}}
{{< tab "Java" >}}
```java
Edge<Long, Double> e = new Edge<Long, Double>(1L, 2L, 0.5);

// reverse the source and target of this edge
Edge<Long, Double> reversed = e.reverse();

Double weight = e.getValue(); // weight = 0.5
```
{{< /tab >}}
{{< tab "Scala" >}}
```scala
val e = new Edge(1L, 2L, 0.5)

// reverse the source and target of this edge
val reversed = e.reverse

val weight = e.getValue // weight = 0.5
```
{{< /tab >}}
{{< /tabs >}}

In Gelly an `Edge` is always directed from the source vertex to the target vertex. A `Graph` may be undirected if for
every `Edge` it contains a matching `Edge` from the target vertex to the source vertex.

{{< top >}}

Graph Creation
-----------

You can create a `Graph` in the following ways:

* from a `DataSet` of edges and an optional `DataSet` of vertices:

{{< tabs "8524ec76-987c-4579-9d52-700ec3320c74" >}}
{{< tab "Java" >}}
```java
ExecutionEnvironment env = ExecutionEnvironment.getExecutionEnvironment();

DataSet<Vertex<String, Long>> vertices = ...

DataSet<Edge<String, Double>> edges = ...

Graph<String, Long, Double> graph = Graph.fromDataSet(vertices, edges, env);
```
{{< /tab >}}
{{< tab "Scala" >}}
```scala
val env = ExecutionEnvironment.getExecutionEnvironment

val vertices: DataSet[Vertex[String, Long]] = ...

val edges: DataSet[Edge[String, Double]] = ...

val graph = Graph.fromDataSet(vertices, edges, env)
```
{{< /tab >}}
{{< /tabs >}}

* from a `DataSet` of `Tuple2` representing the edges. Gelly will convert each `Tuple2` to an `Edge`, where the first field will be the source ID and the second field will be the target ID. Both vertex and edge values will be set to `NullValue`.

{{< tabs "51dcefa4-7aab-4141-8eeb-19cf4711ffdd" >}}
{{< tab "Java" >}}
```java
ExecutionEnvironment env = ExecutionEnvironment.getExecutionEnvironment();

DataSet<Tuple2<String, String>> edges = ...

Graph<String, NullValue, NullValue> graph = Graph.fromTuple2DataSet(edges, env);
```
{{< /tab >}}
{{< tab "Scala" >}}
```scala
val env = ExecutionEnvironment.getExecutionEnvironment

val edges: DataSet[(String, String)] = ...

val graph = Graph.fromTuple2DataSet(edges, env)
```
{{< /tab >}}
{{< /tabs >}}

* from a `DataSet` of `Tuple3` and an optional `DataSet` of `Tuple2`. In this case, Gelly will convert each `Tuple3` to an `Edge`, where the first field will be the source ID, the second field will be the target ID and the third field will be the edge value. Equivalently, each `Tuple2` will be converted to a `Vertex`, where the first field will be the vertex ID and the second field will be the vertex value:

{{< tabs "09c49352-2665-4b3b-8be6-a9418ccf702d" >}}
{{< tab "Java" >}}
```java
ExecutionEnvironment env = ExecutionEnvironment.getExecutionEnvironment();

DataSet<Tuple2<String, Long>> vertexTuples = env.readCsvFile("path/to/vertex/input").types(String.class, Long.class);

DataSet<Tuple3<String, String, Double>> edgeTuples = env.readCsvFile("path/to/edge/input").types(String.class, String.class, Double.class);

Graph<String, Long, Double> graph = Graph.fromTupleDataSet(vertexTuples, edgeTuples, env);
```

* from a CSV file of Edge data and an optional CSV file of Vertex data. In this case, Gelly will convert each row from the Edge CSV file to an `Edge`, where the first field will be the source ID, the second field will be the target ID and the third field (if present) will be the edge value. Equivalently, each row from the optional Vertex CSV file will be converted to a `Vertex`, where the first field will be the vertex ID and the second field (if present) will be the vertex value. In order to get a `Graph` from a `GraphCsvReader` one has to specify the types, using one of the following methods:

- `types(Class<K> vertexKey, Class<VV> vertexValue,Class<EV> edgeValue)`: both vertex and edge values are present.
- `edgeTypes(Class<K> vertexKey, Class<EV> edgeValue)`: the Graph has edge values, but no vertex values.
- `vertexTypes(Class<K> vertexKey, Class<VV> vertexValue)`: the Graph has vertex values, but no edge values.
- `keyType(Class<K> vertexKey)`: the Graph has no vertex values and no edge values.

```java
ExecutionEnvironment env = ExecutionEnvironment.getExecutionEnvironment();

// create a Graph with String Vertex IDs, Long Vertex values and Double Edge values
Graph<String, Long, Double> graph = Graph.fromCsvReader("path/to/vertex/input", "path/to/edge/input", env)
					.types(String.class, Long.class, Double.class);


// create a Graph with neither Vertex nor Edge values
Graph<Long, NullValue, NullValue> simpleGraph = Graph.fromCsvReader("path/to/edge/input", env).keyType(Long.class);
```
{{< /tab >}}
{{< tab "Scala" >}}
```scala
val env = ExecutionEnvironment.getExecutionEnvironment

val vertexTuples = env.readCsvFile[String, Long]("path/to/vertex/input")

val edgeTuples = env.readCsvFile[String, String, Double]("path/to/edge/input")

val graph = Graph.fromTupleDataSet(vertexTuples, edgeTuples, env)
```

* from a CSV file of Edge data and an optional CSV file of Vertex data.
In this case, Gelly will convert each row from the Edge CSV file to an `Edge`.
The first field of the each row will be the source ID, the second field will be the target ID and the third field (if present) will be the edge value.
If the edges have no associated value, set the edge value type parameter (3rd type argument) to `NullValue`.
You can also specify that the vertices are initialized with a vertex value.
If you provide a path to a CSV file via `pathVertices`, each row of this file will be converted to a `Vertex`.
The first field of each row will be the vertex ID and the second field will be the vertex value.
If you provide a vertex value initializer `MapFunction` via the `vertexValueInitializer` parameter, then this function is used to generate the vertex values.
The set of vertices will be created automatically from the edges input.
If the vertices have no associated value, set the vertex value type parameter (2nd type argument) to `NullValue`.
The vertices will then be automatically created from the edges input with vertex value of type `NullValue`.

```scala
val env = ExecutionEnvironment.getExecutionEnvironment

// create a Graph with String Vertex IDs, Long Vertex values and Double Edge values
val graph = Graph.fromCsvReader[String, Long, Double](
		pathVertices = "path/to/vertex/input",
		pathEdges = "path/to/edge/input",
		env = env)


// create a Graph with neither Vertex nor Edge values
val simpleGraph = Graph.fromCsvReader[Long, NullValue, NullValue](
		pathEdges = "path/to/edge/input",
		env = env)

// create a Graph with Double Vertex values generated by a vertex value initializer and no Edge values
val simpleGraph = Graph.fromCsvReader[Long, Double, NullValue](
        pathEdges = "path/to/edge/input",
        vertexValueInitializer = new MapFunction[Long, Double]() {
            def map(id: Long): Double = {
                id.toDouble
            }
        },
        env = env)
```
{{< /tab >}}
{{< /tabs >}}


* from a `Collection` of edges and an optional `Collection` of vertices:

{{< tabs "19679e2a-c96a-41b9-835a-f29ac322042c" >}}
{{< tab "Java" >}}
```java
ExecutionEnvironment env = ExecutionEnvironment.getExecutionEnvironment();

List<Vertex<Long, Long>> vertexList = new ArrayList...

List<Edge<Long, String>> edgeList = new ArrayList...

Graph<Long, Long, String> graph = Graph.fromCollection(vertexList, edgeList, env);
```

If no vertex input is provided during Graph creation, Gelly will automatically produce the `Vertex` `DataSet` from the edge input. In this case, the created vertices will have no values. Alternatively, you can provide a `MapFunction` as an argument to the creation method, in order to initialize the `Vertex` values:

```java
ExecutionEnvironment env = ExecutionEnvironment.getExecutionEnvironment();

// initialize the vertex value to be equal to the vertex ID
Graph<Long, Long, String> graph = Graph.fromCollection(edgeList,
				new MapFunction<Long, Long>() {
					public Long map(Long value) {
						return value;
					}
				}, env);
```
{{< /tab >}}
{{< tab "Scala" >}}
```scala
val env = ExecutionEnvironment.getExecutionEnvironment

val vertexList = List(...)

val edgeList = List(...)

val graph = Graph.fromCollection(vertexList, edgeList, env)
```

If no vertex input is provided during Graph creation, Gelly will automatically produce the `Vertex` `DataSet` from the edge input. In this case, the created vertices will have no values. Alternatively, you can provide a `MapFunction` as an argument to the creation method, in order to initialize the `Vertex` values:

```java
val env = ExecutionEnvironment.getExecutionEnvironment

// initialize the vertex value to be equal to the vertex ID
val graph = Graph.fromCollection(edgeList,
    new MapFunction[Long, Long] {
       def map(id: Long): Long = id
    }, env)
```
{{< /tab >}}
{{< /tabs >}}

{{< top >}}

Graph Properties
------------

Gelly includes the following methods for retrieving various Graph properties and metrics:

{{< tabs "77bee3b4-9c75-4611-b4b1-66e047f54541" >}}
{{< tab "Java" >}}
```java
// get the Vertex DataSet
DataSet<Vertex<K, VV>> getVertices()

// get the Edge DataSet
DataSet<Edge<K, EV>> getEdges()

// get the IDs of the vertices as a DataSet
DataSet<K> getVertexIds()

// get the source-target pairs of the edge IDs as a DataSet
DataSet<Tuple2<K, K>> getEdgeIds()

// get a DataSet of <vertex ID, in-degree> pairs for all vertices
DataSet<Tuple2<K, LongValue>> inDegrees()

// get a DataSet of <vertex ID, out-degree> pairs for all vertices
DataSet<Tuple2<K, LongValue>> outDegrees()

// get a DataSet of <vertex ID, degree> pairs for all vertices, where degree is the sum of in- and out- degrees
DataSet<Tuple2<K, LongValue>> getDegrees()

// get the number of vertices
long numberOfVertices()

// get the number of edges
long numberOfEdges()

// get a DataSet of Triplets<srcVertex, trgVertex, edge>
DataSet<Triplet<K, VV, EV>> getTriplets()

```
{{< /tab >}}
{{< tab "Scala" >}}
```scala
// get the Vertex DataSet
getVertices: DataSet[Vertex[K, VV]]

// get the Edge DataSet
getEdges: DataSet[Edge[K, EV]]

// get the IDs of the vertices as a DataSet
getVertexIds: DataSet[K]

// get the source-target pairs of the edge IDs as a DataSet
getEdgeIds: DataSet[(K, K)]

// get a DataSet of <vertex ID, in-degree> pairs for all vertices
inDegrees: DataSet[(K, LongValue)]

// get a DataSet of <vertex ID, out-degree> pairs for all vertices
outDegrees: DataSet[(K, LongValue)]

// get a DataSet of <vertex ID, degree> pairs for all vertices, where degree is the sum of in- and out- degrees
getDegrees: DataSet[(K, LongValue)]

// get the number of vertices
numberOfVertices: Long

// get the number of edges
numberOfEdges: Long

// get a DataSet of Triplets<srcVertex, trgVertex, edge>
getTriplets: DataSet[Triplet[K, VV, EV]]

```
{{< /tab >}}
{{< /tabs >}}

{{< top >}}

Graph Transformations
-----------------

* <strong>Map</strong>: Gelly provides specialized methods for applying a map transformation on the vertex values or edge values. `mapVertices` and `mapEdges` return a new `Graph`, where the IDs of the vertices (or edges) remain unchanged, while the values are transformed according to the provided user-defined map function. The map functions also allow changing the type of the vertex or edge values.

{{< tabs "f7a1e86e-8a53-4db6-83bf-0e243e31bbf0" >}}
{{< tab "Java" >}}
```java
ExecutionEnvironment env = ExecutionEnvironment.getExecutionEnvironment();
Graph<Long, Long, Long> graph = Graph.fromDataSet(vertices, edges, env);

// increment each vertex value by one
Graph<Long, Long, Long> updatedGraph = graph.mapVertices(
				new MapFunction<Vertex<Long, Long>, Long>() {
					public Long map(Vertex<Long, Long> value) {
						return value.getValue() + 1;
					}
				});
```
{{< /tab >}}
{{< tab "Scala" >}}
```scala
val env = ExecutionEnvironment.getExecutionEnvironment
val graph = Graph.fromDataSet(vertices, edges, env)

// increment each vertex value by one
val updatedGraph = graph.mapVertices(v => v.getValue + 1)
```
{{< /tab >}}
{{< /tabs >}}

* <strong>Translate</strong>: Gelly provides specialized methods for translating the value and/or type of vertex and edge IDs (`translateGraphIDs`), vertex values (`translateVertexValues`), or edge values (`translateEdgeValues`). Translation is performed by the user-defined map function, several of which are provided in the `org.apache.flink.graph.asm.translate` package. The same `MapFunction` can be used for all the three translate methods.

{{< tabs "6540f6d1-a748-40ed-88c2-ec1b194cca2d" >}}
{{< tab "Java" >}}
```java
ExecutionEnvironment env = ExecutionEnvironment.getExecutionEnvironment();
Graph<Long, Long, Long> graph = Graph.fromDataSet(vertices, edges, env);

// translate each vertex and edge ID to a String
Graph<String, Long, Long> updatedGraph = graph.translateGraphIds(
				new MapFunction<Long, String>() {
					public String map(Long id) {
						return id.toString();
					}
				});

// translate vertex IDs, edge IDs, vertex values, and edge values to LongValue
Graph<LongValue, LongValue, LongValue> updatedGraph = graph
                .translateGraphIds(new LongToLongValue())
                .translateVertexValues(new LongToLongValue())
                .translateEdgeValues(new LongToLongValue())
```
{{< /tab >}}
{{< tab "Scala" >}}
```scala
val env = ExecutionEnvironment.getExecutionEnvironment
val graph = Graph.fromDataSet(vertices, edges, env)

// translate each vertex and edge ID to a String
val updatedGraph = graph.translateGraphIds(id => id.toString)
```
{{< /tab >}}
{{< /tabs >}}


* <strong>Filter</strong>: A filter transformation applies a user-defined filter function on the vertices or edges of the `Graph`. `filterOnEdges` will create a sub-graph of the original graph, keeping only the edges that satisfy the provided predicate. Note that the vertex dataset will not be modified. Respectively, `filterOnVertices` applies a filter on the vertices of the graph. Edges whose source and/or target do not satisfy the vertex predicate are removed from the resulting edge dataset. The `subgraph` method can be used to apply a filter function to the vertices and the edges at the same time.

{{< tabs "b33fe8f8-8a53-4710-9379-8d2f912a3105" >}}
{{< tab "Java" >}}
```java
Graph<Long, Long, Long> graph = ...

graph.subgraph(
		new FilterFunction<Vertex<Long, Long>>() {
			   	public boolean filter(Vertex<Long, Long> vertex) {
					// keep only vertices with positive values
					return (vertex.getValue() > 0);
			   }
		   },
		new FilterFunction<Edge<Long, Long>>() {
				public boolean filter(Edge<Long, Long> edge) {
					// keep only edges with negative values
					return (edge.getValue() < 0);
				}
		})
```
{{< /tab >}}
{{< tab "Scala" >}}
```scala
val graph: Graph[Long, Long, Long] = ...

// keep only vertices with positive values
// and only edges with negative values
graph.subgraph((vertex => vertex.getValue > 0), (edge => edge.getValue < 0))
```
{{< /tab >}}
{{< /tabs >}}

<p class="text-center">
<<<<<<< HEAD
    <img alt="Filter Transformations" width="80%" src="/fig/gelly-filter.png"/>
=======
    {{<img alt="Filter Transformations" width="80%" src="/fig/gelly-filter.png">}}
>>>>>>> 8758b21b
</p>

* <strong>Join</strong>: Gelly provides specialized methods for joining the vertex and edge datasets with other input datasets. `joinWithVertices` joins the vertices with a `Tuple2` input data set. The join is performed using the vertex ID and the first field of the `Tuple2` input as the join keys. The method returns a new `Graph` where the vertex values have been updated according to a provided user-defined transformation function.
Similarly, an input dataset can be joined with the edges, using one of three methods. `joinWithEdges` expects an input `DataSet` of `Tuple3` and joins on the composite key of both source and target vertex IDs. `joinWithEdgesOnSource` expects a `DataSet` of `Tuple2` and joins on the source key of the edges and the first attribute of the input dataset and `joinWithEdgesOnTarget` expects a `DataSet` of `Tuple2` and joins on the target key of the edges and the first attribute of the input dataset. All three methods apply a transformation function on the edge and the input data set values.
Note that if the input dataset contains a key multiple times, all Gelly join methods will only consider the first value encountered.

{{< tabs "219b4d15-4be2-4bbf-a3ea-4155d3f6ba27" >}}
{{< tab "Java" >}}
```java
Graph<Long, Double, Double> network = ...

DataSet<Tuple2<Long, LongValue>> vertexOutDegrees = network.outDegrees();

// assign the transition probabilities as the edge weights
Graph<Long, Double, Double> networkWithWeights = network.joinWithEdgesOnSource(vertexOutDegrees,
				new VertexJoinFunction<Double, LongValue>() {
					public Double vertexJoin(Double vertexValue, LongValue inputValue) {
						return vertexValue / inputValue.getValue();
					}
				});
```
{{< /tab >}}
{{< tab "Scala" >}}
```scala
val network: Graph[Long, Double, Double] = ...

val vertexOutDegrees: DataSet[(Long, LongValue)] = network.outDegrees

// assign the transition probabilities as the edge weights
val networkWithWeights = network.joinWithEdgesOnSource(vertexOutDegrees, (v1: Double, v2: LongValue) => v1 / v2.getValue)
```
{{< /tab >}}
{{< /tabs >}}

* <strong>Reverse</strong>: the `reverse()` method returns a new `Graph` where the direction of all edges has been reversed.

* <strong>Undirected</strong>: In Gelly, a `Graph` is always directed. Undirected graphs can be represented by adding all opposite-direction edges to a graph. For this purpose, Gelly provides the `getUndirected()` method.

* <strong>Union</strong>: Gelly's `union()` method performs a union operation on the vertex and edge sets of the specified graph and the current graph. Duplicate vertices are removed from the resulting `Graph`, while if duplicate edges exist, these will be preserved.

<p class="text-center">
<<<<<<< HEAD
    <img alt="Union Transformation" width="50%" src="/fig/gelly-union.png"/>
=======
    {{<img alt="Union Transformation" width="50%" src="/fig/gelly-union.png">}}
>>>>>>> 8758b21b
</p>

* <strong>Difference</strong>: Gelly's `difference()` method performs a difference on the vertex and edge sets of the current graph and the specified graph.

* <strong>Intersect</strong>: Gelly's `intersect()` method performs an intersect on the edge
 sets of the current graph and the specified graph. The result is a new `Graph` that contains all
 edges that exist in both input graphs. Two edges are considered equal, if they have the same source
 identifier, target identifier and edge value. Vertices in the resulting graph have no
 value. If vertex values are required, one can for example retrieve them from one of the input graphs using
 the `joinWithVertices()` method.
 Depending on the parameter `distinct`, equal edges are either contained once in the resulting
 `Graph` or as often as there are pairs of equal edges in the input graphs.

{{< tabs "287ebfc8-2101-4813-ba27-41bded892ddd" >}}
{{< tab "Java" >}}
```java
ExecutionEnvironment env = ExecutionEnvironment.getExecutionEnvironment();

// create first graph from edges {(1, 3, 12) (1, 3, 13), (1, 3, 13)}
List<Edge<Long, Long>> edges1 = ...
Graph<Long, NullValue, Long> graph1 = Graph.fromCollection(edges1, env);

// create second graph from edges {(1, 3, 13)}
List<Edge<Long, Long>> edges2 = ...
Graph<Long, NullValue, Long> graph2 = Graph.fromCollection(edges2, env);

// Using distinct = true results in {(1,3,13)}
Graph<Long, NullValue, Long> intersect1 = graph1.intersect(graph2, true);

// Using distinct = false results in {(1,3,13),(1,3,13)} as there is one edge pair
Graph<Long, NullValue, Long> intersect2 = graph1.intersect(graph2, false);

```
{{< /tab >}}
{{< tab "Scala" >}}
```scala
val env = ExecutionEnvironment.getExecutionEnvironment

// create first graph from edges {(1, 3, 12) (1, 3, 13), (1, 3, 13)}
val edges1: List[Edge[Long, Long]] = ...
val graph1 = Graph.fromCollection(edges1, env)

// create second graph from edges {(1, 3, 13)}
val edges2: List[Edge[Long, Long]] = ...
val graph2 = Graph.fromCollection(edges2, env)


// Using distinct = true results in {(1,3,13)}
val intersect1 = graph1.intersect(graph2, true)

// Using distinct = false results in {(1,3,13),(1,3,13)} as there is one edge pair
val intersect2 = graph1.intersect(graph2, false)
```
{{< /tab >}}
{{< /tabs >}}

-{{< top >}}

Graph Mutations
-----------

Gelly includes the following methods for adding and removing vertices and edges from an input `Graph`:

{{< tabs "6fa99db2-d09e-47b4-b28a-ca0eb7a14a17" >}}
{{< tab "Java" >}}
```java
// adds a Vertex to the Graph. If the Vertex already exists, it will not be added again.
Graph<K, VV, EV> addVertex(final Vertex<K, VV> vertex)

// adds a list of vertices to the Graph. If the vertices already exist in the graph, they will not be added once more.
Graph<K, VV, EV> addVertices(List<Vertex<K, VV>> verticesToAdd)

// adds an Edge to the Graph. If the source and target vertices do not exist in the graph, they will also be added.
Graph<K, VV, EV> addEdge(Vertex<K, VV> source, Vertex<K, VV> target, EV edgeValue)

// adds a list of edges to the Graph. When adding an edge for a non-existing set of vertices, the edge is considered invalid and ignored.
Graph<K, VV, EV> addEdges(List<Edge<K, EV>> newEdges)

// removes the given Vertex and its edges from the Graph.
Graph<K, VV, EV> removeVertex(Vertex<K, VV> vertex)

// removes the given list of vertices and their edges from the Graph
Graph<K, VV, EV> removeVertices(List<Vertex<K, VV>> verticesToBeRemoved)

// removes *all* edges that match the given Edge from the Graph.
Graph<K, VV, EV> removeEdge(Edge<K, EV> edge)

// removes *all* edges that match the edges in the given list
Graph<K, VV, EV> removeEdges(List<Edge<K, EV>> edgesToBeRemoved)
```
{{< /tab >}}
{{< tab "Scala" >}}
```scala
// adds a Vertex to the Graph. If the Vertex already exists, it will not be added again.
addVertex(vertex: Vertex[K, VV])

// adds a list of vertices to the Graph. If the vertices already exist in the graph, they will not be added once more.
addVertices(verticesToAdd: List[Vertex[K, VV]])

// adds an Edge to the Graph. If the source and target vertices do not exist in the graph, they will also be added.
addEdge(source: Vertex[K, VV], target: Vertex[K, VV], edgeValue: EV)

// adds a list of edges to the Graph. When adding an edge for a non-existing set of vertices, the edge is considered invalid and ignored.
addEdges(edges: List[Edge[K, EV]])

// removes the given Vertex and its edges from the Graph.
removeVertex(vertex: Vertex[K, VV])

// removes the given list of vertices and their edges from the Graph
removeVertices(verticesToBeRemoved: List[Vertex[K, VV]])

// removes *all* edges that match the given Edge from the Graph.
removeEdge(edge: Edge[K, EV])

// removes *all* edges that match the edges in the given list
removeEdges(edgesToBeRemoved: List[Edge[K, EV]])
```
{{< /tab >}}
{{< /tabs >}}

Neighborhood Methods
-----------

Neighborhood methods allow vertices to perform an aggregation on their first-hop neighborhood.
`reduceOnEdges()` can be used to compute an aggregation on the values of the neighboring edges of a vertex and `reduceOnNeighbors()` can be used to compute an aggregation on the values of the neighboring vertices. These methods assume associative and commutative aggregations and exploit combiners internally, significantly improving performance.
The neighborhood scope is defined by the `EdgeDirection` parameter, which takes the values `IN`, `OUT` or `ALL`. `IN` will gather all in-coming edges (neighbors) of a vertex, `OUT` will gather all out-going edges (neighbors), while `ALL` will gather all edges (neighbors).

For example, assume that you want to select the minimum weight of all out-edges for each vertex in the following graph:

<p class="text-center">
<<<<<<< HEAD
    <img alt="reduceOnEdges Example" width="50%" src="/fig/gelly-example-graph.png"/>
=======
    {{<img alt="reduceOnEdges Example" width="50%" src="/fig/gelly-example-graph.png">}}
>>>>>>> 8758b21b
</p>

The following code will collect the out-edges for each vertex and apply the `SelectMinWeight()` user-defined function on each of the resulting neighborhoods:

{{< tabs "8ab0141f-ed3d-4372-bfab-7f78ed6d7d5f" >}}
{{< tab "Java" >}}
```java
Graph<Long, Long, Double> graph = ...

DataSet<Tuple2<Long, Double>> minWeights = graph.reduceOnEdges(new SelectMinWeight(), EdgeDirection.OUT);

// user-defined function to select the minimum weight
static final class SelectMinWeight implements ReduceEdgesFunction<Double> {

		@Override
		public Double reduceEdges(Double firstEdgeValue, Double secondEdgeValue) {
			return Math.min(firstEdgeValue, secondEdgeValue);
		}
}
```
{{< /tab >}}
{{< tab "Scala" >}}
```scala
val graph: Graph[Long, Long, Double] = ...

val minWeights = graph.reduceOnEdges(new SelectMinWeight, EdgeDirection.OUT)

// user-defined function to select the minimum weight
final class SelectMinWeight extends ReduceEdgesFunction[Double] {
	override def reduceEdges(firstEdgeValue: Double, secondEdgeValue: Double): Double = {
		Math.min(firstEdgeValue, secondEdgeValue)
	}
 }
```
{{< /tab >}}
{{< /tabs >}}

<p class="text-center">
<<<<<<< HEAD
    <img alt="reduceOnEdges Example" width="50%" src="/fig/gelly-reduceOnEdges.png"/>
=======
    {{<img alt="reduceOnEdges Example" width="50%" src="/fig/gelly-reduceOnEdges.png">}}
>>>>>>> 8758b21b
</p>

Similarly, assume that you would like to compute the sum of the values of all in-coming neighbors, for every vertex. The following code will collect the in-coming neighbors for each vertex and apply the `SumValues()` user-defined function on each neighborhood:

{{< tabs "67e6fe66-aef8-46b8-8e80-2762dd5c3f02" >}}
{{< tab "Java" >}}
```java
Graph<Long, Long, Double> graph = ...

DataSet<Tuple2<Long, Long>> verticesWithSum = graph.reduceOnNeighbors(new SumValues(), EdgeDirection.IN);

// user-defined function to sum the neighbor values
static final class SumValues implements ReduceNeighborsFunction<Long> {

	    	@Override
	    	public Long reduceNeighbors(Long firstNeighbor, Long secondNeighbor) {
		    	return firstNeighbor + secondNeighbor;
	  	}
}
```
{{< /tab >}}
{{< tab "Scala" >}}
```scala
val graph: Graph[Long, Long, Double] = ...

val verticesWithSum = graph.reduceOnNeighbors(new SumValues, EdgeDirection.IN)

// user-defined function to sum the neighbor values
final class SumValues extends ReduceNeighborsFunction[Long] {
   	override def reduceNeighbors(firstNeighbor: Long, secondNeighbor: Long): Long = {
    	firstNeighbor + secondNeighbor
    }
}
```
{{< /tab >}}
{{< /tabs >}}

<p class="text-center">
<<<<<<< HEAD
    <img alt="reduceOnNeighbors Example" width="70%" src="/fig/gelly-reduceOnNeighbors.png"/>
=======
    {{<img alt="reduceOnNeighbors Example" width="70%" src="/fig/gelly-reduceOnNeighbors.png">}}
>>>>>>> 8758b21b
</p>

When the aggregation function is not associative and commutative or when it is desirable to return more than one values per vertex, one can use the more general
`groupReduceOnEdges()` and `groupReduceOnNeighbors()` methods.
These methods return zero, one or more values per vertex and provide access to the whole neighborhood.

For example, the following code will output all the vertex pairs which are connected with an edge having a weight of 0.5 or more:

{{< tabs "2cf7a021-b67a-42dc-912f-ef79f36314b2" >}}
{{< tab "Java" >}}
```java
Graph<Long, Long, Double> graph = ...

DataSet<Tuple2<Vertex<Long, Long>, Vertex<Long, Long>>> vertexPairs = graph.groupReduceOnNeighbors(new SelectLargeWeightNeighbors(), EdgeDirection.OUT);

// user-defined function to select the neighbors which have edges with weight > 0.5
static final class SelectLargeWeightNeighbors implements NeighborsFunctionWithVertexValue<Long, Long, Double,
		Tuple2<Vertex<Long, Long>, Vertex<Long, Long>>> {

		@Override
		public void iterateNeighbors(Vertex<Long, Long> vertex,
				Iterable<Tuple2<Edge<Long, Double>, Vertex<Long, Long>>> neighbors,
				Collector<Tuple2<Vertex<Long, Long>, Vertex<Long, Long>>> out) {

			for (Tuple2<Edge<Long, Double>, Vertex<Long, Long>> neighbor : neighbors) {
				if (neighbor.f0.f2 > 0.5) {
					out.collect(new Tuple2<Vertex<Long, Long>, Vertex<Long, Long>>(vertex, neighbor.f1));
				}
			}
		}
}
```
{{< /tab >}}
{{< tab "Scala" >}}
```scala
val graph: Graph[Long, Long, Double] = ...

val vertexPairs = graph.groupReduceOnNeighbors(new SelectLargeWeightNeighbors, EdgeDirection.OUT)

// user-defined function to select the neighbors which have edges with weight > 0.5
final class SelectLargeWeightNeighbors extends NeighborsFunctionWithVertexValue[Long, Long, Double,
  (Vertex[Long, Long], Vertex[Long, Long])] {

	override def iterateNeighbors(vertex: Vertex[Long, Long],
		neighbors: Iterable[(Edge[Long, Double], Vertex[Long, Long])],
		out: Collector[(Vertex[Long, Long], Vertex[Long, Long])]) = {

			for (neighbor <- neighbors) {
				if (neighbor._1.getValue() > 0.5) {
					out.collect(vertex, neighbor._2)
				}
			}
		}
   }
```
{{< /tab >}}
{{< /tabs >}}

When the aggregation computation does not require access to the vertex value (for which the aggregation is performed), it is advised to use the more efficient `EdgesFunction` and `NeighborsFunction` for the user-defined functions. When access to the vertex value is required, one should use `EdgesFunctionWithVertexValue` and `NeighborsFunctionWithVertexValue` instead.

{{< top >}}

Graph Validation
-----------

Gelly provides a simple utility for performing validation checks on input graphs. Depending on the application context, a graph may or may not be valid according to certain criteria. For example, a user might need to validate whether their graph contains duplicate edges or whether its structure is bipartite. In order to validate a graph, one can define a custom `GraphValidator` and implement its `validate()` method. `InvalidVertexIdsValidator` is Gelly's pre-defined validator. It checks that the edge set contains valid vertex IDs, i.e. that all edge IDs
also exist in the vertex IDs set.

{{< tabs "2943dd57-50a5-43bf-96fa-c4caee2f0603" >}}
{{< tab "Java" >}}
```java
ExecutionEnvironment env = ExecutionEnvironment.getExecutionEnvironment();

// create a list of vertices with IDs = {1, 2, 3, 4, 5}
List<Vertex<Long, Long>> vertices = ...

// create a list of edges with IDs = {(1, 2) (1, 3), (2, 4), (5, 6)}
List<Edge<Long, Long>> edges = ...

Graph<Long, Long, Long> graph = Graph.fromCollection(vertices, edges, env);

// will return false: 6 is an invalid ID
graph.validate(new InvalidVertexIdsValidator<Long, Long, Long>());

```
{{< /tab >}}
{{< tab "Scala" >}}
```scala
val env = ExecutionEnvironment.getExecutionEnvironment

// create a list of vertices with IDs = {1, 2, 3, 4, 5}
val vertices: List[Vertex[Long, Long]] = ...

// create a list of edges with IDs = {(1, 2) (1, 3), (2, 4), (5, 6)}
val edges: List[Edge[Long, Long]] = ...

val graph = Graph.fromCollection(vertices, edges, env)

// will return false: 6 is an invalid ID
graph.validate(new InvalidVertexIdsValidator[Long, Long, Long])

```
{{< /tab >}}
{{< /tabs >}}

{{< top >}}<|MERGE_RESOLUTION|>--- conflicted
+++ resolved
@@ -457,11 +457,7 @@
 {{< /tabs >}}
 
 <p class="text-center">
-<<<<<<< HEAD
-    <img alt="Filter Transformations" width="80%" src="/fig/gelly-filter.png"/>
-=======
     {{<img alt="Filter Transformations" width="80%" src="/fig/gelly-filter.png">}}
->>>>>>> 8758b21b
 </p>
 
 * <strong>Join</strong>: Gelly provides specialized methods for joining the vertex and edge datasets with other input datasets. `joinWithVertices` joins the vertices with a `Tuple2` input data set. The join is performed using the vertex ID and the first field of the `Tuple2` input as the join keys. The method returns a new `Graph` where the vertex values have been updated according to a provided user-defined transformation function.
@@ -503,11 +499,7 @@
 * <strong>Union</strong>: Gelly's `union()` method performs a union operation on the vertex and edge sets of the specified graph and the current graph. Duplicate vertices are removed from the resulting `Graph`, while if duplicate edges exist, these will be preserved.
 
 <p class="text-center">
-<<<<<<< HEAD
-    <img alt="Union Transformation" width="50%" src="/fig/gelly-union.png"/>
-=======
     {{<img alt="Union Transformation" width="50%" src="/fig/gelly-union.png">}}
->>>>>>> 8758b21b
 </p>
 
 * <strong>Difference</strong>: Gelly's `difference()` method performs a difference on the vertex and edge sets of the current graph and the specified graph.
@@ -638,11 +630,7 @@
 For example, assume that you want to select the minimum weight of all out-edges for each vertex in the following graph:
 
 <p class="text-center">
-<<<<<<< HEAD
-    <img alt="reduceOnEdges Example" width="50%" src="/fig/gelly-example-graph.png"/>
-=======
     {{<img alt="reduceOnEdges Example" width="50%" src="/fig/gelly-example-graph.png">}}
->>>>>>> 8758b21b
 </p>
 
 The following code will collect the out-edges for each vertex and apply the `SelectMinWeight()` user-defined function on each of the resulting neighborhoods:
@@ -681,11 +669,7 @@
 {{< /tabs >}}
 
 <p class="text-center">
-<<<<<<< HEAD
-    <img alt="reduceOnEdges Example" width="50%" src="/fig/gelly-reduceOnEdges.png"/>
-=======
     {{<img alt="reduceOnEdges Example" width="50%" src="/fig/gelly-reduceOnEdges.png">}}
->>>>>>> 8758b21b
 </p>
 
 Similarly, assume that you would like to compute the sum of the values of all in-coming neighbors, for every vertex. The following code will collect the in-coming neighbors for each vertex and apply the `SumValues()` user-defined function on each neighborhood:
@@ -724,11 +708,7 @@
 {{< /tabs >}}
 
 <p class="text-center">
-<<<<<<< HEAD
-    <img alt="reduceOnNeighbors Example" width="70%" src="/fig/gelly-reduceOnNeighbors.png"/>
-=======
     {{<img alt="reduceOnNeighbors Example" width="70%" src="/fig/gelly-reduceOnNeighbors.png">}}
->>>>>>> 8758b21b
 </p>
 
 When the aggregation function is not associative and commutative or when it is desirable to return more than one values per vertex, one can use the more general
