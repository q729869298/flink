--- conflicted
+++ resolved
@@ -126,14 +126,8 @@
 
 所有涉及动态用户代码类加载（会话）的场景都依赖于再次*卸载*的类。
 
-<<<<<<< HEAD
+
 类卸载指垃圾回收器发现一个类的对象不再被引用，这时会对该类（相关代码、静态变量、元数据等）进行移除。
-=======
-  - *JDBC*: JDBC drivers leak references outside the user code classloader. To ensure that these classes are only loaded once
-   you should add the driver jars to Flink's `lib/` folder instead of bundling them in the user-jar.
-   If you can't guarantee that none of your user-jars bundle the driver, you have to additionally add the driver classes to the list of parent-first
-   loaded classes via [`classloader.parent-first-patterns-additional`]({{< ref "docs/deployment/config" >}}#classloader-parent-first-patterns-additional).
->>>>>>> db4f7781
 
 当TaskManager启动或重启任务时会加载指定任务的代码，除非这些类可以卸载，否则就有可能引起内存泄露，因为更新新版本的类可能会随着时间不断的被加载积累。这种现象经常会引起**OutOfMemoryError: Metaspace**这种典型异常。
 
