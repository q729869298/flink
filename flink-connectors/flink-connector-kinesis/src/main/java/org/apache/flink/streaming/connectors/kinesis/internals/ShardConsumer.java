/*
 * Licensed to the Apache Software Foundation (ASF) under one or more
 * contributor license agreements.  See the NOTICE file distributed with
 * this work for additional information regarding copyright ownership.
 * The ASF licenses this file to You under the Apache License, Version 2.0
 * (the "License"); you may not use this file except in compliance with
 * the License.  You may obtain a copy of the License at
 *
 *    http://www.apache.org/licenses/LICENSE-2.0
 *
 * Unless required by applicable law or agreed to in writing, software
 * distributed under the License is distributed on an "AS IS" BASIS,
 * WITHOUT WARRANTIES OR CONDITIONS OF ANY KIND, either express or implied.
 * See the License for the specific language governing permissions and
 * limitations under the License.
 */

package org.apache.flink.streaming.connectors.kinesis.internals;

import org.apache.flink.annotation.Internal;
import org.apache.flink.streaming.api.TimeCharacteristic;
import org.apache.flink.streaming.connectors.kinesis.config.ConsumerConfigConstants;
<<<<<<< HEAD
=======
import org.apache.flink.streaming.connectors.kinesis.internals.fanout.FanOutStreamInfo;
>>>>>>> 87754ab6
import org.apache.flink.streaming.connectors.kinesis.internals.publisher.RecordPublisher;
import org.apache.flink.streaming.connectors.kinesis.internals.publisher.RecordPublisher.RecordPublisherRunResult;
import org.apache.flink.streaming.connectors.kinesis.metrics.ShardConsumerMetricsReporter;
import org.apache.flink.streaming.connectors.kinesis.model.SentinelSequenceNumber;
import org.apache.flink.streaming.connectors.kinesis.model.SequenceNumber;
import org.apache.flink.streaming.connectors.kinesis.model.StartingPosition;
import org.apache.flink.streaming.connectors.kinesis.model.StreamShardHandle;
<<<<<<< HEAD
import org.apache.flink.streaming.connectors.kinesis.serialization.KinesisDeserializationSchema;

import com.amazonaws.services.kinesis.clientlibrary.types.UserRecord;
=======
import org.apache.flink.streaming.connectors.kinesis.proxy.KinesisProxyV2;
import org.apache.flink.streaming.connectors.kinesis.proxy.KinesisProxyV2Interface;
import org.apache.flink.streaming.connectors.kinesis.serialization.KinesisDeserializationSchema;

import com.amazonaws.services.kinesis.clientlibrary.types.UserRecord;

import javax.annotation.Nullable;
>>>>>>> 87754ab6

import java.io.IOException;
import java.nio.ByteBuffer;
import java.text.ParseException;
import java.text.SimpleDateFormat;
import java.util.Date;
<<<<<<< HEAD
=======
import java.util.List;
import java.util.Map;
>>>>>>> 87754ab6
import java.util.Properties;
import java.util.concurrent.ExecutionException;

import static java.util.Optional.ofNullable;
import static org.apache.flink.streaming.connectors.kinesis.internals.publisher.RecordPublisher.RecordPublisherRunResult.COMPLETE;
import static org.apache.flink.streaming.connectors.kinesis.model.SentinelSequenceNumber.SENTINEL_AT_TIMESTAMP_SEQUENCE_NUM;
import static org.apache.flink.util.Preconditions.checkArgument;
import static org.apache.flink.util.Preconditions.checkNotNull;

/**
 * Thread that does the actual data pulling from AWS Kinesis shards. Each thread is in charge of one Kinesis shard only.
 */
@Internal
public class ShardConsumer<T> implements Runnable {
	private final KinesisDeserializationSchema<T> deserializer;

	private final int subscribedShardStateIndex;

	private final KinesisDataFetcher<T> fetcherRef;

	private final StreamShardHandle subscribedShard;

	private final ShardConsumerMetricsReporter shardConsumerMetricsReporter;

<<<<<<< HEAD
=======
	/** If the record publisher type is POLL or the efo registration type is NONE, then this is null. */
	@Nullable
	private List<FanOutStreamInfo> streamInfoList;

	/** If the record publisher type is POLL or the efo registration type is NONE, then this is null. */
	@Nullable
	private KinesisProxyV2Interface kinesis;

	@Nullable
	private List<String> streams;

	private KinesisDataFetcher.FlinkKinesisProxyV2Factory kinesisProxyV2Factory;

>>>>>>> 87754ab6
	private StartingPosition startingPosition;

	private SequenceNumber lastSequenceNum;

	private final RecordPublisher recordPublisher;

	/**
	 * Creates a shard consumer.
	 *
	 * @param fetcherRef reference to the owning fetcher
	 * @param recordPublisher the record publisher used to read records from kinesis
	 * @param subscribedShardStateIndex the state index of the shard this consumer is subscribed to
	 * @param subscribedShard the shard this consumer is subscribed to
	 * @param lastSequenceNum the sequence number in the shard to start consuming
	 * @param shardConsumerMetricsReporter the reporter to report metrics to
	 * @param shardDeserializer used to deserialize incoming records
	 */
<<<<<<< HEAD
	public ShardConsumer(KinesisDataFetcher<T> fetcherRef,
						RecordPublisher recordPublisher,
						Integer subscribedShardStateIndex,
						StreamShardHandle subscribedShard,
						SequenceNumber lastSequenceNum,
						ShardConsumerMetricsReporter shardConsumerMetricsReporter,
						KinesisDeserializationSchema<T> shardDeserializer) {
=======
	public ShardConsumer(
		KinesisDataFetcher<T> fetcherRef,
		RecordPublisher recordPublisher,
		Integer subscribedShardStateIndex,
		StreamShardHandle subscribedShard,
		SequenceNumber lastSequenceNum,
		ShardConsumerMetricsReporter shardConsumerMetricsReporter,
		KinesisDeserializationSchema<T> shardDeserializer) {
		this(
			fetcherRef,
			recordPublisher,
			subscribedShardStateIndex,
			subscribedShard,
			lastSequenceNum,
			shardConsumerMetricsReporter,
			shardDeserializer,
			null,
			null,
			null,
			null
		);
	}

	/**
	 * Creates a shard consumer.
	 *
	 * @param fetcherRef reference to the owning fetcher
	 * @param recordPublisher the record publisher used to read records from kinesis
	 * @param subscribedShardStateIndex the state index of the shard this consumer is subscribed to
	 * @param subscribedShard the shard this consumer is subscribed to
	 * @param lastSequenceNum the sequence number in the shard to start consuming
	 * @param shardConsumerMetricsReporter the reporter to report metrics to
	 * @param shardDeserializer used to deserialize incoming records
	 * @param streams list of kinesis stream names, only needed if the record publisher type is efo, used to construct a {@link KinesisProxyV2}
	 * @param configProps the config properties, only needed if the record publisher type is efo, used to construct a {@link KinesisProxyV2}
	 * @param streamInfoList only non-null if the record publisher type is efo and efo registration type is EAGER
	 */
	public ShardConsumer(
		KinesisDataFetcher<T> fetcherRef,
		RecordPublisher recordPublisher,
		Integer subscribedShardStateIndex,
		StreamShardHandle subscribedShard,
		SequenceNumber lastSequenceNum,
		ShardConsumerMetricsReporter shardConsumerMetricsReporter,
		KinesisDeserializationSchema<T> shardDeserializer,
		@Nullable Properties configProps,
		@Nullable List<String> streams,
		@Nullable KinesisDataFetcher.FlinkKinesisProxyV2Factory kinesisProxyV2Factory,
		@Nullable List<FanOutStreamInfo> streamInfoList) {
>>>>>>> 87754ab6
		this.fetcherRef = checkNotNull(fetcherRef);
		this.recordPublisher = checkNotNull(recordPublisher);
		this.subscribedShardStateIndex = checkNotNull(subscribedShardStateIndex);
		this.subscribedShard = checkNotNull(subscribedShard);
		this.shardConsumerMetricsReporter = checkNotNull(shardConsumerMetricsReporter);
		this.lastSequenceNum = checkNotNull(lastSequenceNum);
<<<<<<< HEAD

=======
		if (isEfoRecordPublisher(configProps)) {
			checkNotNull(kinesisProxyV2Factory);
			checkNotNull(configProps);
			checkNotNull(streams);
			this.streams = streams;
			this.kinesis = kinesisProxyV2Factory.create(configProps, streams);
			if (streamInfoList != null) {
				this.streamInfoList = streamInfoList;
			}
		}
>>>>>>> 87754ab6
		checkArgument(
			!lastSequenceNum.equals(SentinelSequenceNumber.SENTINEL_SHARD_ENDING_SEQUENCE_NUM.get()),
			"Should not start a ShardConsumer if the shard has already been completely read.");

		this.deserializer = shardDeserializer;

		Properties consumerConfig = fetcherRef.getConsumerConfiguration();

		if (lastSequenceNum.equals(SENTINEL_AT_TIMESTAMP_SEQUENCE_NUM.get())) {
			Date initTimestamp;
			String timestamp = consumerConfig.getProperty(ConsumerConfigConstants.STREAM_INITIAL_TIMESTAMP);

			try {
				String format = consumerConfig.getProperty(ConsumerConfigConstants.STREAM_TIMESTAMP_DATE_FORMAT,
					ConsumerConfigConstants.DEFAULT_STREAM_TIMESTAMP_DATE_FORMAT);
				SimpleDateFormat customDateFormat = new SimpleDateFormat(format);
				initTimestamp = customDateFormat.parse(timestamp);
			} catch (IllegalArgumentException | NullPointerException exception) {
				throw new IllegalArgumentException(exception);
			} catch (ParseException exception) {
				initTimestamp = new Date((long) (Double.parseDouble(timestamp) * 1000));
			}

			startingPosition = StartingPosition.fromTimestamp(initTimestamp);
		} else {
			startingPosition = StartingPosition.restartFromSequenceNumber(checkNotNull(lastSequenceNum));
		}
	}

<<<<<<< HEAD
=======
	private boolean isEfoRecordPublisher(@Nullable Properties configProps) {
		return configProps != null &&
			configProps.containsKey(ConsumerConfigConstants.RECORD_PUBLISHER_TYPE) &&
			configProps.getProperty(ConsumerConfigConstants.RECORD_PUBLISHER_TYPE).equals(ConsumerConfigConstants.RecordPublisherType.EFO.toString());
	}

>>>>>>> 87754ab6
	@Override
	public void run() {
		try {
			while (isRunning()) {
<<<<<<< HEAD
				final RecordPublisherRunResult result = recordPublisher.run(startingPosition, batch -> {
					for (UserRecord userRecord : batch.getDeaggregatedRecords()) {
						if (filterDeaggregatedRecord(userRecord)) {
							deserializeRecordForCollectionAndUpdateState(userRecord);
						}
					}
=======
				//register stream consumers here
				if (kinesis != null && streamInfoList == null) {
					this.streamInfoList = registerStreamConsumers();
				}
				final RecordPublisherRunResult result = recordPublisher.run(startingPosition, batch -> {
					batch.getDeaggregatedRecords()
						.stream()
						.filter(this::filterDeaggregatedRecord)
						.forEach(this::deserializeRecordForCollectionAndUpdateState);
>>>>>>> 87754ab6

					shardConsumerMetricsReporter.setAverageRecordSizeBytes(batch.getAverageRecordSizeBytes());
					shardConsumerMetricsReporter.setNumberOfAggregatedRecords(batch.getAggregatedRecordSize());
					shardConsumerMetricsReporter.setNumberOfDeaggregatedRecords(batch.getDeaggregatedRecordSize());
					ofNullable(batch.getMillisBehindLatest()).ifPresent(shardConsumerMetricsReporter::setMillisBehindLatest);
				});

				if (result == COMPLETE) {
					fetcherRef.updateState(subscribedShardStateIndex, SentinelSequenceNumber.SENTINEL_SHARD_ENDING_SEQUENCE_NUM.get());

					// we can close this consumer thread once we've reached the end of the subscribed shard
					break;
				} else {
					startingPosition = StartingPosition.continueFromSequenceNumber(lastSequenceNum);
				}
			}
		} catch (Throwable t) {
			fetcherRef.stopWithError(t);
		} finally {
			if (this.streamInfoList != null) {
				try {
					deregisterStreamConsumer();
				} catch (Throwable t) {
					fetcherRef.stopWithError(t);
				}
			}
		}
	}

<<<<<<< HEAD
=======
	private void deregisterStreamConsumer() throws ExecutionException, InterruptedException {
		checkNotNull(this.streamInfoList);
		checkNotNull(this.kinesis);
		kinesis.deregisterStreamConsumer(this.streamInfoList);
	}

	private List<FanOutStreamInfo> registerStreamConsumers() throws ExecutionException, InterruptedException {
		checkNotNull(this.streams);
		checkNotNull(this.kinesis);

		Map<String, String> streamArns = kinesis.describeStream(streams);
		return kinesis.registerStreamConsumer(streamArns);
	}

>>>>>>> 87754ab6
	/**
	 * The loop in run() checks this before fetching next batch of records. Since this runnable will be executed
	 * by the ExecutorService {@link KinesisDataFetcher#shardConsumersExecutor}, the only way to close down this thread
	 * would be by calling shutdownNow() on {@link KinesisDataFetcher#shardConsumersExecutor} and let the executor service
	 * interrupt all currently running {@link ShardConsumer}s.
	 */
	private boolean isRunning() {
		return !Thread.interrupted();
	}

	/**
	 * Deserializes a record for collection, and accordingly updates the shard state in the fetcher. The last
	 * successfully collected sequence number in this shard consumer is also updated so that a
	 * {@link RecordPublisher} may be able to use the correct sequence number to refresh shard
	 * iterators if necessary.
	 *
	 * <p>Note that the server-side Kinesis timestamp is attached to the record when collected. When the
	 * user programs uses {@link TimeCharacteristic#EventTime}, this timestamp will be used by default.
	 *
	 * @param record record to deserialize and collect
	 */
	private void deserializeRecordForCollectionAndUpdateState(final UserRecord record) {
		ByteBuffer recordData = record.getData();

		byte[] dataBytes = new byte[recordData.remaining()];
		recordData.get(dataBytes);

		final long approxArrivalTimestamp = record.getApproximateArrivalTimestamp().getTime();

		final T value;
		try {
			value = deserializer.deserialize(
				dataBytes,
				record.getPartitionKey(),
				record.getSequenceNumber(),
				approxArrivalTimestamp,
				subscribedShard.getStreamName(),
				subscribedShard.getShard().getShardId());
		} catch (IOException e) {
			throw new RuntimeException(e);
		}

		SequenceNumber collectedSequenceNumber = (record.isAggregated())
			? new SequenceNumber(record.getSequenceNumber(), record.getSubSequenceNumber())
			: new SequenceNumber(record.getSequenceNumber());

		fetcherRef.emitRecordAndUpdateState(
			value,
			approxArrivalTimestamp,
			subscribedShardStateIndex,
			collectedSequenceNumber);

		lastSequenceNum = collectedSequenceNumber;
	}

	/**
	 * Filters out aggregated records that have previously been processed.
	 * This method is to support restarting from a partially consumed aggregated sequence number.
	 *
	 * @param record the record to filter
	 * @return {@code true} if the record should be retained
	 */
	private boolean filterDeaggregatedRecord(final UserRecord record) {
		if (lastSequenceNum.isAggregated()) {
			return !record.getSequenceNumber().equals(lastSequenceNum.getSequenceNumber()) ||
				record.getSubSequenceNumber() > lastSequenceNum.getSubSequenceNumber();
		}

		return true;
	}
}<|MERGE_RESOLUTION|>--- conflicted
+++ resolved
@@ -20,10 +20,7 @@
 import org.apache.flink.annotation.Internal;
 import org.apache.flink.streaming.api.TimeCharacteristic;
 import org.apache.flink.streaming.connectors.kinesis.config.ConsumerConfigConstants;
-<<<<<<< HEAD
-=======
 import org.apache.flink.streaming.connectors.kinesis.internals.fanout.FanOutStreamInfo;
->>>>>>> 87754ab6
 import org.apache.flink.streaming.connectors.kinesis.internals.publisher.RecordPublisher;
 import org.apache.flink.streaming.connectors.kinesis.internals.publisher.RecordPublisher.RecordPublisherRunResult;
 import org.apache.flink.streaming.connectors.kinesis.metrics.ShardConsumerMetricsReporter;
@@ -31,11 +28,6 @@
 import org.apache.flink.streaming.connectors.kinesis.model.SequenceNumber;
 import org.apache.flink.streaming.connectors.kinesis.model.StartingPosition;
 import org.apache.flink.streaming.connectors.kinesis.model.StreamShardHandle;
-<<<<<<< HEAD
-import org.apache.flink.streaming.connectors.kinesis.serialization.KinesisDeserializationSchema;
-
-import com.amazonaws.services.kinesis.clientlibrary.types.UserRecord;
-=======
 import org.apache.flink.streaming.connectors.kinesis.proxy.KinesisProxyV2;
 import org.apache.flink.streaming.connectors.kinesis.proxy.KinesisProxyV2Interface;
 import org.apache.flink.streaming.connectors.kinesis.serialization.KinesisDeserializationSchema;
@@ -43,18 +35,14 @@
 import com.amazonaws.services.kinesis.clientlibrary.types.UserRecord;
 
 import javax.annotation.Nullable;
->>>>>>> 87754ab6
 
 import java.io.IOException;
 import java.nio.ByteBuffer;
 import java.text.ParseException;
 import java.text.SimpleDateFormat;
 import java.util.Date;
-<<<<<<< HEAD
-=======
 import java.util.List;
 import java.util.Map;
->>>>>>> 87754ab6
 import java.util.Properties;
 import java.util.concurrent.ExecutionException;
 
@@ -79,8 +67,6 @@
 
 	private final ShardConsumerMetricsReporter shardConsumerMetricsReporter;
 
-<<<<<<< HEAD
-=======
 	/** If the record publisher type is POLL or the efo registration type is NONE, then this is null. */
 	@Nullable
 	private List<FanOutStreamInfo> streamInfoList;
@@ -94,7 +80,6 @@
 
 	private KinesisDataFetcher.FlinkKinesisProxyV2Factory kinesisProxyV2Factory;
 
->>>>>>> 87754ab6
 	private StartingPosition startingPosition;
 
 	private SequenceNumber lastSequenceNum;
@@ -112,15 +97,6 @@
 	 * @param shardConsumerMetricsReporter the reporter to report metrics to
 	 * @param shardDeserializer used to deserialize incoming records
 	 */
-<<<<<<< HEAD
-	public ShardConsumer(KinesisDataFetcher<T> fetcherRef,
-						RecordPublisher recordPublisher,
-						Integer subscribedShardStateIndex,
-						StreamShardHandle subscribedShard,
-						SequenceNumber lastSequenceNum,
-						ShardConsumerMetricsReporter shardConsumerMetricsReporter,
-						KinesisDeserializationSchema<T> shardDeserializer) {
-=======
 	public ShardConsumer(
 		KinesisDataFetcher<T> fetcherRef,
 		RecordPublisher recordPublisher,
@@ -170,16 +146,12 @@
 		@Nullable List<String> streams,
 		@Nullable KinesisDataFetcher.FlinkKinesisProxyV2Factory kinesisProxyV2Factory,
 		@Nullable List<FanOutStreamInfo> streamInfoList) {
->>>>>>> 87754ab6
 		this.fetcherRef = checkNotNull(fetcherRef);
 		this.recordPublisher = checkNotNull(recordPublisher);
 		this.subscribedShardStateIndex = checkNotNull(subscribedShardStateIndex);
 		this.subscribedShard = checkNotNull(subscribedShard);
 		this.shardConsumerMetricsReporter = checkNotNull(shardConsumerMetricsReporter);
 		this.lastSequenceNum = checkNotNull(lastSequenceNum);
-<<<<<<< HEAD
-
-=======
 		if (isEfoRecordPublisher(configProps)) {
 			checkNotNull(kinesisProxyV2Factory);
 			checkNotNull(configProps);
@@ -190,7 +162,6 @@
 				this.streamInfoList = streamInfoList;
 			}
 		}
->>>>>>> 87754ab6
 		checkArgument(
 			!lastSequenceNum.equals(SentinelSequenceNumber.SENTINEL_SHARD_ENDING_SEQUENCE_NUM.get()),
 			"Should not start a ShardConsumer if the shard has already been completely read.");
@@ -220,27 +191,16 @@
 		}
 	}
 
-<<<<<<< HEAD
-=======
 	private boolean isEfoRecordPublisher(@Nullable Properties configProps) {
 		return configProps != null &&
 			configProps.containsKey(ConsumerConfigConstants.RECORD_PUBLISHER_TYPE) &&
 			configProps.getProperty(ConsumerConfigConstants.RECORD_PUBLISHER_TYPE).equals(ConsumerConfigConstants.RecordPublisherType.EFO.toString());
 	}
 
->>>>>>> 87754ab6
 	@Override
 	public void run() {
 		try {
 			while (isRunning()) {
-<<<<<<< HEAD
-				final RecordPublisherRunResult result = recordPublisher.run(startingPosition, batch -> {
-					for (UserRecord userRecord : batch.getDeaggregatedRecords()) {
-						if (filterDeaggregatedRecord(userRecord)) {
-							deserializeRecordForCollectionAndUpdateState(userRecord);
-						}
-					}
-=======
 				//register stream consumers here
 				if (kinesis != null && streamInfoList == null) {
 					this.streamInfoList = registerStreamConsumers();
@@ -250,7 +210,6 @@
 						.stream()
 						.filter(this::filterDeaggregatedRecord)
 						.forEach(this::deserializeRecordForCollectionAndUpdateState);
->>>>>>> 87754ab6
 
 					shardConsumerMetricsReporter.setAverageRecordSizeBytes(batch.getAverageRecordSizeBytes());
 					shardConsumerMetricsReporter.setNumberOfAggregatedRecords(batch.getAggregatedRecordSize());
@@ -280,8 +239,6 @@
 		}
 	}
 
-<<<<<<< HEAD
-=======
 	private void deregisterStreamConsumer() throws ExecutionException, InterruptedException {
 		checkNotNull(this.streamInfoList);
 		checkNotNull(this.kinesis);
@@ -296,7 +253,6 @@
 		return kinesis.registerStreamConsumer(streamArns);
 	}
 
->>>>>>> 87754ab6
 	/**
 	 * The loop in run() checks this before fetching next batch of records. Since this runnable will be executed
 	 * by the ExecutorService {@link KinesisDataFetcher#shardConsumersExecutor}, the only way to close down this thread
