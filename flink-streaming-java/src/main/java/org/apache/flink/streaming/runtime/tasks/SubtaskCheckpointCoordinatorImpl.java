/*
 * Licensed to the Apache Software Foundation (ASF) under one or more
 * contributor license agreements.  See the NOTICE file distributed with
 * this work for additional information regarding copyright ownership.
 * The ASF licenses this file to You under the Apache License, Version 2.0
 * (the "License"); you may not use this file except in compliance with
 * the License.  You may obtain a copy of the License at
 *
 *    http://www.apache.org/licenses/LICENSE-2.0
 *
 * Unless required by applicable law or agreed to in writing, software
 * distributed under the License is distributed on an "AS IS" BASIS,
 * WITHOUT WARRANTIES OR CONDITIONS OF ANY KIND, either express or implied.
 * See the License for the specific language governing permissions and
 * limitations under the License.
 */

package org.apache.flink.streaming.runtime.tasks;

import org.apache.flink.annotation.VisibleForTesting;
import org.apache.flink.core.fs.CloseableRegistry;
import org.apache.flink.runtime.checkpoint.CheckpointException;
import org.apache.flink.runtime.checkpoint.CheckpointFailureReason;
import org.apache.flink.runtime.checkpoint.CheckpointMetaData;
import org.apache.flink.runtime.checkpoint.CheckpointMetricsBuilder;
import org.apache.flink.runtime.checkpoint.CheckpointOptions;
import org.apache.flink.runtime.checkpoint.StateObjectCollection;
import org.apache.flink.runtime.checkpoint.channel.ChannelStateWriter;
import org.apache.flink.runtime.checkpoint.channel.ChannelStateWriter.ChannelStateWriteResult;
import org.apache.flink.runtime.checkpoint.channel.ChannelStateWriterImpl;
import org.apache.flink.runtime.execution.Environment;
import org.apache.flink.runtime.io.network.api.CancelCheckpointMarker;
import org.apache.flink.runtime.io.network.api.CheckpointBarrier;
import org.apache.flink.runtime.jobgraph.OperatorID;
import org.apache.flink.runtime.state.CheckpointStorageLocationReference;
import org.apache.flink.runtime.state.CheckpointStorageWorkerView;
import org.apache.flink.runtime.state.CheckpointStreamFactory;
import org.apache.flink.runtime.state.SnapshotResult;
import org.apache.flink.streaming.api.operators.OperatorSnapshotFutures;
import org.apache.flink.streaming.api.operators.StreamOperator;
import org.apache.flink.util.ExceptionUtils;
import org.apache.flink.util.FlinkRuntimeException;
import org.apache.flink.util.IOUtils;
import org.apache.flink.util.function.BiFunctionWithException;

import org.slf4j.Logger;
import org.slf4j.LoggerFactory;

import javax.annotation.concurrent.GuardedBy;

import java.io.IOException;
import java.io.UncheckedIOException;
import java.util.ArrayList;
import java.util.Collections;
import java.util.HashMap;
import java.util.Iterator;
import java.util.LinkedHashMap;
import java.util.List;
import java.util.Map;
import java.util.Set;
import java.util.concurrent.CancellationException;
import java.util.concurrent.CompletableFuture;
import java.util.concurrent.ConcurrentHashMap;
import java.util.concurrent.ExecutorService;
import java.util.function.Consumer;
import java.util.function.Supplier;

import static org.apache.flink.util.IOUtils.closeQuietly;
import static org.apache.flink.util.Preconditions.checkNotNull;
import static org.apache.flink.util.Preconditions.checkState;

class SubtaskCheckpointCoordinatorImpl implements SubtaskCheckpointCoordinator {

    private static final Logger LOG =
            LoggerFactory.getLogger(SubtaskCheckpointCoordinatorImpl.class);
    private static final int DEFAULT_MAX_RECORD_ABORTED_CHECKPOINTS = 128;

    private static final int CHECKPOINT_EXECUTION_DELAY_LOG_THRESHOLD_MS = 30_000;

<<<<<<< HEAD
=======
    /**
     * TODO Whether enables checkpoints after tasks finished. This is a temporary flag and will be
     * removed in the last PR.
     */
    private boolean enableCheckpointAfterTasksFinished;

>>>>>>> 8758b21b
    private final CachingCheckpointStorageWorkerView checkpointStorage;
    private final String taskName;
    private final ExecutorService asyncOperationsThreadPool;
    private final Environment env;
    private final AsyncExceptionHandler asyncExceptionHandler;
    private final ChannelStateWriter channelStateWriter;
    private final StreamTaskActionExecutor actionExecutor;
    private final BiFunctionWithException<
                    ChannelStateWriter, Long, CompletableFuture<Void>, CheckpointException>
            prepareInputSnapshot;
    /** The IDs of the checkpoint for which we are notified aborted. */
    private final Set<Long> abortedCheckpointIds;

    private long lastCheckpointId;

    /** Lock that guards state of AsyncCheckpointRunnable registry. * */
    private final Object lock;

    @GuardedBy("lock")
    private final Map<Long, AsyncCheckpointRunnable> checkpoints;

    /** Indicates if this registry is closed. */
    @GuardedBy("lock")
    private boolean closed;

    SubtaskCheckpointCoordinatorImpl(
            CheckpointStorageWorkerView checkpointStorage,
            String taskName,
            StreamTaskActionExecutor actionExecutor,
            CloseableRegistry closeableRegistry,
            ExecutorService asyncOperationsThreadPool,
            Environment env,
            AsyncExceptionHandler asyncExceptionHandler,
            boolean unalignedCheckpointEnabled,
            BiFunctionWithException<
                            ChannelStateWriter, Long, CompletableFuture<Void>, CheckpointException>
                    prepareInputSnapshot)
            throws IOException {
        this(
                checkpointStorage,
                taskName,
                actionExecutor,
                closeableRegistry,
                asyncOperationsThreadPool,
                env,
                asyncExceptionHandler,
                unalignedCheckpointEnabled,
                prepareInputSnapshot,
                DEFAULT_MAX_RECORD_ABORTED_CHECKPOINTS);
    }

    SubtaskCheckpointCoordinatorImpl(
            CheckpointStorageWorkerView checkpointStorage,
            String taskName,
            StreamTaskActionExecutor actionExecutor,
            CloseableRegistry closeableRegistry,
            ExecutorService asyncOperationsThreadPool,
            Environment env,
            AsyncExceptionHandler asyncExceptionHandler,
            boolean unalignedCheckpointEnabled,
            BiFunctionWithException<
                            ChannelStateWriter, Long, CompletableFuture<Void>, CheckpointException>
                    prepareInputSnapshot,
            int maxRecordAbortedCheckpoints)
            throws IOException {
        this(
                checkpointStorage,
                taskName,
                actionExecutor,
                closeableRegistry,
                asyncOperationsThreadPool,
                env,
                asyncExceptionHandler,
                prepareInputSnapshot,
                maxRecordAbortedCheckpoints,
                unalignedCheckpointEnabled
                        ? openChannelStateWriter(taskName, checkpointStorage, env)
                        : ChannelStateWriter.NO_OP);
    }

    @VisibleForTesting
    SubtaskCheckpointCoordinatorImpl(
            CheckpointStorageWorkerView checkpointStorage,
            String taskName,
            StreamTaskActionExecutor actionExecutor,
            CloseableRegistry closeableRegistry,
            ExecutorService asyncOperationsThreadPool,
            Environment env,
            AsyncExceptionHandler asyncExceptionHandler,
            BiFunctionWithException<
                            ChannelStateWriter, Long, CompletableFuture<Void>, CheckpointException>
                    prepareInputSnapshot,
            int maxRecordAbortedCheckpoints,
            ChannelStateWriter channelStateWriter)
            throws IOException {
        this.checkpointStorage =
                new CachingCheckpointStorageWorkerView(checkNotNull(checkpointStorage));
        this.taskName = checkNotNull(taskName);
        this.checkpoints = new HashMap<>();
        this.lock = new Object();
        this.asyncOperationsThreadPool = checkNotNull(asyncOperationsThreadPool);
        this.env = checkNotNull(env);
        this.asyncExceptionHandler = checkNotNull(asyncExceptionHandler);
        this.actionExecutor = checkNotNull(actionExecutor);
        this.channelStateWriter = checkNotNull(channelStateWriter);
        this.prepareInputSnapshot = prepareInputSnapshot;
        this.abortedCheckpointIds =
                createAbortedCheckpointSetWithLimitSize(maxRecordAbortedCheckpoints);
        this.lastCheckpointId = -1L;
        closeableRegistry.registerCloseable(this);
        this.closed = false;
    }

    private static ChannelStateWriter openChannelStateWriter(
            String taskName, CheckpointStorageWorkerView checkpointStorage, Environment env) {
        ChannelStateWriterImpl writer =
                new ChannelStateWriterImpl(
                        taskName, env.getTaskInfo().getIndexOfThisSubtask(), checkpointStorage);
        writer.open();
        return writer;
    }

    @Override
    public void setEnableCheckpointAfterTasksFinished(boolean enableCheckpointAfterTasksFinished) {
        this.enableCheckpointAfterTasksFinished = enableCheckpointAfterTasksFinished;
    }

    @Override
    public void abortCheckpointOnBarrier(
            long checkpointId, CheckpointException cause, OperatorChain<?, ?> operatorChain)
            throws IOException {
        LOG.debug("Aborting checkpoint via cancel-barrier {} for task {}", checkpointId, taskName);
        lastCheckpointId = Math.max(lastCheckpointId, checkpointId);
        Iterator<Long> iterator = abortedCheckpointIds.iterator();
        while (iterator.hasNext()) {
            long next = iterator.next();
            if (next < lastCheckpointId) {
                iterator.remove();
            } else {
                break;
            }
        }

        checkpointStorage.clearCacheFor(checkpointId);

        channelStateWriter.abort(checkpointId, cause, true);

        // notify the coordinator that we decline this checkpoint
        env.declineCheckpoint(checkpointId, cause);

        // notify all downstream operators that they should not wait for a barrier from us
        actionExecutor.runThrowing(
                () -> operatorChain.broadcastEvent(new CancelCheckpointMarker(checkpointId)));
    }

    @Override
    public CheckpointStorageWorkerView getCheckpointStorage() {
        return checkpointStorage;
    }

    @Override
    public ChannelStateWriter getChannelStateWriter() {
        return channelStateWriter;
    }

    @Override
    public void checkpointState(
            CheckpointMetaData metadata,
            CheckpointOptions options,
            CheckpointMetricsBuilder metrics,
            OperatorChain<?, ?> operatorChain,
            Supplier<Boolean> isRunning)
            throws Exception {

        checkNotNull(options);
        checkNotNull(metrics);

        // All of the following steps happen as an atomic step from the perspective of barriers and
        // records/watermarks/timers/callbacks.
        // We generally try to emit the checkpoint barrier as soon as possible to not affect
        // downstream
        // checkpoint alignments

        if (lastCheckpointId >= metadata.getCheckpointId()) {
            LOG.info(
                    "Out of order checkpoint barrier (aborted previously?): {} >= {}",
                    lastCheckpointId,
                    metadata.getCheckpointId());
            channelStateWriter.abort(metadata.getCheckpointId(), new CancellationException(), true);
            checkAndClearAbortedStatus(metadata.getCheckpointId());
            return;
        }

        logCheckpointProcessingDelay(metadata);

        // Step (0): Record the last triggered checkpointId and abort the sync phase of checkpoint
        // if necessary.
        lastCheckpointId = metadata.getCheckpointId();
        if (checkAndClearAbortedStatus(metadata.getCheckpointId())) {
            // broadcast cancel checkpoint marker to avoid downstream back-pressure due to
            // checkpoint barrier align.
            operatorChain.broadcastEvent(new CancelCheckpointMarker(metadata.getCheckpointId()));
            LOG.info(
                    "Checkpoint {} has been notified as aborted, would not trigger any checkpoint.",
                    metadata.getCheckpointId());
            return;
        }

        // if checkpoint has been previously unaligned, but was forced to be aligned (pointwise
        // connection), revert it here so that it can jump over output data
        if (options.getAlignment() == CheckpointOptions.AlignmentType.FORCED_ALIGNED) {
            options = options.withUnalignedSupported();
            initInputsCheckpoint(metadata.getCheckpointId(), options);
        }

        // Step (1): Prepare the checkpoint, allow operators to do some pre-barrier work.
        //           The pre-barrier work should be nothing or minimal in the common case.
        operatorChain.prepareSnapshotPreBarrier(metadata.getCheckpointId());

        // Step (2): Send the checkpoint barrier downstream
        operatorChain.broadcastEvent(
                new CheckpointBarrier(metadata.getCheckpointId(), metadata.getTimestamp(), options),
                options.isUnalignedCheckpoint());

        // Step (3): Prepare to spill the in-flight buffers for input and output
        if (options.isUnalignedCheckpoint()) {
            // output data already written while broadcasting event
            channelStateWriter.finishOutput(metadata.getCheckpointId());
        }

        // Step (4): Take the state snapshot. This should be largely asynchronous, to not impact
        // progress of the
        // streaming topology

        Map<OperatorID, OperatorSnapshotFutures> snapshotFutures =
                new HashMap<>(operatorChain.getNumberOfOperators());
        try {
            if (takeSnapshotSync(
                    snapshotFutures, metadata, metrics, options, operatorChain, isRunning)) {
                finishAndReportAsync(snapshotFutures, metadata, metrics, isRunning);
            } else {
                cleanup(snapshotFutures, metadata, metrics, new Exception("Checkpoint declined"));
            }
        } catch (Exception ex) {
            cleanup(snapshotFutures, metadata, metrics, ex);
            throw ex;
        }
    }

    @Override
    public void notifyCheckpointComplete(
            long checkpointId, OperatorChain<?, ?> operatorChain, Supplier<Boolean> isRunning)
            throws Exception {
        if (isRunning.get()) {
            LOG.debug(
                    "Notification of completed checkpoint {} for task {}", checkpointId, taskName);

            for (StreamOperatorWrapper<?, ?> operatorWrapper :
                    operatorChain.getAllOperators(true)) {
                operatorWrapper.notifyCheckpointComplete(checkpointId);
            }
        } else {
            LOG.debug(
                    "Ignoring notification of complete checkpoint {} for not-running task {}",
                    checkpointId,
                    taskName);
        }
        env.getTaskStateManager().notifyCheckpointComplete(checkpointId);
    }

    @Override
    public void notifyCheckpointAborted(
            long checkpointId, OperatorChain<?, ?> operatorChain, Supplier<Boolean> isRunning)
            throws Exception {

        Exception previousException = null;
        if (isRunning.get()) {
            LOG.debug("Notification of aborted checkpoint {} for task {}", checkpointId, taskName);

            boolean canceled = cancelAsyncCheckpointRunnable(checkpointId);

            if (!canceled) {
                if (checkpointId > lastCheckpointId) {
                    // only record checkpoints that have not triggered on task side.
                    abortedCheckpointIds.add(checkpointId);
                }
            }

            channelStateWriter.abort(
                    checkpointId,
                    new CancellationException("checkpoint aborted via notification"),
                    false);

            for (StreamOperatorWrapper<?, ?> operatorWrapper :
                    operatorChain.getAllOperators(true)) {
                try {
                    operatorWrapper.getStreamOperator().notifyCheckpointAborted(checkpointId);
                } catch (Exception e) {
                    previousException = e;
                }
            }

        } else {
            LOG.debug(
                    "Ignoring notification of aborted checkpoint {} for not-running task {}",
                    checkpointId,
                    taskName);
        }

        env.getTaskStateManager().notifyCheckpointAborted(checkpointId);
        ExceptionUtils.tryRethrowException(previousException);
    }

    @Override
    public void initInputsCheckpoint(long id, CheckpointOptions checkpointOptions)
            throws CheckpointException {
        if (checkpointOptions.isUnalignedCheckpoint()) {
            channelStateWriter.start(id, checkpointOptions);

            prepareInflightDataSnapshot(id);
        }
    }

    @Override
    public void close() throws IOException {
        List<AsyncCheckpointRunnable> asyncCheckpointRunnables = null;
        synchronized (lock) {
            if (!closed) {
                closed = true;
                asyncCheckpointRunnables = new ArrayList<>(checkpoints.values());
                checkpoints.clear();
            }
        }
        IOUtils.closeAllQuietly(asyncCheckpointRunnables);
        channelStateWriter.close();
    }

    @VisibleForTesting
    int getAsyncCheckpointRunnableSize() {
        synchronized (lock) {
            return checkpoints.size();
        }
    }

    @VisibleForTesting
    int getAbortedCheckpointSize() {
        return abortedCheckpointIds.size();
    }

    private boolean checkAndClearAbortedStatus(long checkpointId) {
        return abortedCheckpointIds.remove(checkpointId);
    }

    private void registerAsyncCheckpointRunnable(
            long checkpointId, AsyncCheckpointRunnable asyncCheckpointRunnable) throws IOException {
        synchronized (lock) {
            if (closed) {
                LOG.debug(
                        "Cannot register Closeable, this subtaskCheckpointCoordinator is already closed. Closing argument.");
                closeQuietly(asyncCheckpointRunnable);
                checkState(
                        !checkpoints.containsKey(checkpointId),
                        "SubtaskCheckpointCoordinator was closed without releasing asyncCheckpointRunnable for checkpoint %s",
                        checkpointId);
            } else if (checkpoints.containsKey(checkpointId)) {
                closeQuietly(asyncCheckpointRunnable);
                throw new IOException(
                        String.format(
                                "Cannot register Closeable, async checkpoint %d runnable has been register. Closing argument.",
                                checkpointId));
            } else {
                checkpoints.put(checkpointId, asyncCheckpointRunnable);
            }
        }
    }

    private boolean unregisterAsyncCheckpointRunnable(long checkpointId) {
        synchronized (lock) {
            return checkpoints.remove(checkpointId) != null;
        }
    }

    /**
     * Cancel the async checkpoint runnable with given checkpoint id. If given checkpoint id is not
     * registered, return false, otherwise return true.
     */
    private boolean cancelAsyncCheckpointRunnable(long checkpointId) {
        AsyncCheckpointRunnable asyncCheckpointRunnable;
        synchronized (lock) {
            asyncCheckpointRunnable = checkpoints.remove(checkpointId);
        }
        closeQuietly(asyncCheckpointRunnable);
        return asyncCheckpointRunnable != null;
    }

    private void cleanup(
            Map<OperatorID, OperatorSnapshotFutures> operatorSnapshotsInProgress,
            CheckpointMetaData metadata,
            CheckpointMetricsBuilder metrics,
            Exception ex) {

        channelStateWriter.abort(metadata.getCheckpointId(), ex, true);
        for (OperatorSnapshotFutures operatorSnapshotResult :
                operatorSnapshotsInProgress.values()) {
            if (operatorSnapshotResult != null) {
                try {
                    operatorSnapshotResult.cancel();
                } catch (Exception e) {
                    LOG.warn("Could not properly cancel an operator snapshot result.", e);
                }
            }
        }

        if (LOG.isDebugEnabled()) {
            LOG.debug(
                    "{} - did NOT finish synchronous part of checkpoint {}. Alignment duration: {} ms, snapshot duration {} ms",
                    taskName,
                    metadata.getCheckpointId(),
                    metrics.getAlignmentDurationNanosOrDefault() / 1_000_000,
                    metrics.getSyncDurationMillis());
        }
    }

    private void prepareInflightDataSnapshot(long checkpointId) throws CheckpointException {
        prepareInputSnapshot
                .apply(channelStateWriter, checkpointId)
                .whenComplete(
                        (unused, ex) -> {
                            if (ex != null) {
                                channelStateWriter.abort(
                                        checkpointId,
                                        ex,
                                        false /* result is needed and cleaned by getWriteResult */);
                            } else {
                                channelStateWriter.finishInput(checkpointId);
                            }
                        });
    }

    private void finishAndReportAsync(
            Map<OperatorID, OperatorSnapshotFutures> snapshotFutures,
            CheckpointMetaData metadata,
            CheckpointMetricsBuilder metrics,
            Supplier<Boolean> isRunning) {
        // we are transferring ownership over snapshotInProgressList for cleanup to the thread,
        // active on submit
        asyncOperationsThreadPool.execute(
                new AsyncCheckpointRunnable(
                        snapshotFutures,
                        metadata,
                        metrics,
                        System.nanoTime(),
                        taskName,
                        registerConsumer(),
                        unregisterConsumer(),
                        env,
                        asyncExceptionHandler,
                        isRunning));
    }

    private Consumer<AsyncCheckpointRunnable> registerConsumer() {
        return asyncCheckpointRunnable -> {
            try {
                registerAsyncCheckpointRunnable(
                        asyncCheckpointRunnable.getCheckpointId(), asyncCheckpointRunnable);
            } catch (IOException e) {
                throw new UncheckedIOException(e);
            }
        };
    }

    private Consumer<AsyncCheckpointRunnable> unregisterConsumer() {
        return asyncCheckpointRunnable ->
                unregisterAsyncCheckpointRunnable(asyncCheckpointRunnable.getCheckpointId());
    }

    private boolean takeSnapshotSync(
            Map<OperatorID, OperatorSnapshotFutures> operatorSnapshotsInProgress,
            CheckpointMetaData checkpointMetaData,
            CheckpointMetricsBuilder checkpointMetrics,
            CheckpointOptions checkpointOptions,
            OperatorChain<?, ?> operatorChain,
            Supplier<Boolean> isRunning)
            throws Exception {

        for (final StreamOperatorWrapper<?, ?> operatorWrapper :
                operatorChain.getAllOperators(true)) {
            if (!enableCheckpointAfterTasksFinished && operatorWrapper.isClosed()) {
                env.declineCheckpoint(
                        checkpointMetaData.getCheckpointId(),
                        new CheckpointException(
                                "Task Name" + taskName,
                                CheckpointFailureReason.CHECKPOINT_DECLINED_TASK_CLOSING));
                return false;
            }
        }

        long checkpointId = checkpointMetaData.getCheckpointId();
        long started = System.nanoTime();

        ChannelStateWriteResult channelStateWriteResult =
                checkpointOptions.isUnalignedCheckpoint()
                        ? channelStateWriter.getAndRemoveWriteResult(checkpointId)
                        : ChannelStateWriteResult.EMPTY;

        CheckpointStreamFactory storage =
                checkpointStorage.resolveCheckpointStorageLocation(
                        checkpointId, checkpointOptions.getTargetLocation());

        try {
            for (StreamOperatorWrapper<?, ?> operatorWrapper :
                    operatorChain.getAllOperators(true)) {
                if (!operatorWrapper.isClosed()) {
                    operatorSnapshotsInProgress.put(
                            operatorWrapper.getStreamOperator().getOperatorID(),
                            buildOperatorSnapshotFutures(
                                    checkpointMetaData,
                                    checkpointOptions,
                                    operatorChain,
                                    operatorWrapper.getStreamOperator(),
                                    isRunning,
                                    channelStateWriteResult,
                                    storage));
                }
            }
        } finally {
            checkpointStorage.clearCacheFor(checkpointId);
        }

        LOG.debug(
                "{} - finished synchronous part of checkpoint {}. Alignment duration: {} ms, snapshot duration {} ms, is unaligned checkpoint : {}",
                taskName,
                checkpointId,
                checkpointMetrics.getAlignmentDurationNanosOrDefault() / 1_000_000,
                checkpointMetrics.getSyncDurationMillis(),
                checkpointOptions.isUnalignedCheckpoint());

        checkpointMetrics.setSyncDurationMillis((System.nanoTime() - started) / 1_000_000);
        checkpointMetrics.setUnalignedCheckpoint(checkpointOptions.isUnalignedCheckpoint());
        return true;
    }

    private OperatorSnapshotFutures buildOperatorSnapshotFutures(
            CheckpointMetaData checkpointMetaData,
            CheckpointOptions checkpointOptions,
            OperatorChain<?, ?> operatorChain,
            StreamOperator<?> op,
            Supplier<Boolean> isRunning,
            ChannelStateWriteResult channelStateWriteResult,
            CheckpointStreamFactory storage)
            throws Exception {
        OperatorSnapshotFutures snapshotInProgress =
                checkpointStreamOperator(
                        op, checkpointMetaData, checkpointOptions, storage, isRunning);
        if (op == operatorChain.getMainOperator()) {
            snapshotInProgress.setInputChannelStateFuture(
                    channelStateWriteResult
                            .getInputChannelStateHandles()
                            .thenApply(StateObjectCollection::new)
                            .thenApply(SnapshotResult::of));
        }
        if (op == operatorChain.getTailOperator()) {
            snapshotInProgress.setResultSubpartitionStateFuture(
                    channelStateWriteResult
                            .getResultSubpartitionStateHandles()
                            .thenApply(StateObjectCollection::new)
                            .thenApply(SnapshotResult::of));
        }
        return snapshotInProgress;
    }

    private Set<Long> createAbortedCheckpointSetWithLimitSize(int maxRecordAbortedCheckpoints) {
        return Collections.newSetFromMap(
                new LinkedHashMap<Long, Boolean>() {
                    private static final long serialVersionUID = 1L;

                    @Override
                    protected boolean removeEldestEntry(Map.Entry<Long, Boolean> eldest) {
                        return size() > maxRecordAbortedCheckpoints;
                    }
                });
    }

    // Caches checkpoint output stream factories to prevent multiple output stream per checkpoint.
    // This could result from requesting output stream by different entities (this and
    // channelStateWriter)
    // We can't just pass a stream to the channelStateWriter because it can receive checkpoint call
    // earlier than this class
    // in some unaligned checkpoints scenarios
    private static class CachingCheckpointStorageWorkerView implements CheckpointStorageWorkerView {
        private final Map<Long, CheckpointStreamFactory> cache = new ConcurrentHashMap<>();
        private final CheckpointStorageWorkerView delegate;

        private CachingCheckpointStorageWorkerView(CheckpointStorageWorkerView delegate) {
            this.delegate = delegate;
        }

        void clearCacheFor(long checkpointId) {
            cache.remove(checkpointId);
        }

        @Override
        public CheckpointStreamFactory resolveCheckpointStorageLocation(
                long checkpointId, CheckpointStorageLocationReference reference) {
            return cache.computeIfAbsent(
                    checkpointId,
                    id -> {
                        try {
                            return delegate.resolveCheckpointStorageLocation(
                                    checkpointId, reference);
                        } catch (IOException e) {
                            throw new FlinkRuntimeException(e);
                        }
                    });
        }

        @Override
        public CheckpointStreamFactory.CheckpointStateOutputStream createTaskOwnedStateStream()
                throws IOException {
            return delegate.createTaskOwnedStateStream();
        }
    }

    private static OperatorSnapshotFutures checkpointStreamOperator(
            StreamOperator<?> op,
            CheckpointMetaData checkpointMetaData,
            CheckpointOptions checkpointOptions,
            CheckpointStreamFactory storageLocation,
            Supplier<Boolean> isRunning)
            throws Exception {
        try {
            return op.snapshotState(
                    checkpointMetaData.getCheckpointId(),
                    checkpointMetaData.getTimestamp(),
                    checkpointOptions,
                    storageLocation);
        } catch (Exception ex) {
            if (isRunning.get()) {
                LOG.info(ex.getMessage(), ex);
            }
            throw ex;
        }
    }

    private static void logCheckpointProcessingDelay(CheckpointMetaData checkpointMetaData) {
        long delay = System.currentTimeMillis() - checkpointMetaData.getReceiveTimestamp();
        if (delay >= CHECKPOINT_EXECUTION_DELAY_LOG_THRESHOLD_MS) {
            LOG.warn(
                    "Time from receiving all checkpoint barriers/RPC to executing it exceeded threshold: {}ms",
                    delay);
        }
    }
}<|MERGE_RESOLUTION|>--- conflicted
+++ resolved
@@ -77,15 +77,12 @@
 
     private static final int CHECKPOINT_EXECUTION_DELAY_LOG_THRESHOLD_MS = 30_000;
 
-<<<<<<< HEAD
-=======
     /**
      * TODO Whether enables checkpoints after tasks finished. This is a temporary flag and will be
      * removed in the last PR.
      */
     private boolean enableCheckpointAfterTasksFinished;
 
->>>>>>> 8758b21b
     private final CachingCheckpointStorageWorkerView checkpointStorage;
     private final String taskName;
     private final ExecutorService asyncOperationsThreadPool;
