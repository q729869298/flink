--- conflicted
+++ resolved
@@ -46,22 +46,15 @@
 	
 	private SerializationDelegate<StreamElement> serializationDelegate;
 
-<<<<<<< HEAD
 	private final OutputTag tag;
-=======
 	private final StreamStatusProvider streamStatusProvider;
->>>>>>> ff378666
 	
 	@SuppressWarnings("unchecked")
 	public RecordWriterOutput(
 			StreamRecordWriter<SerializationDelegate<StreamRecord<OUT>>> recordWriter,
-<<<<<<< HEAD
 			OutputTag tag,
-			TypeSerializer<OUT> outSerializer) {
-=======
 			TypeSerializer<OUT> outSerializer,
 			StreamStatusProvider streamStatusProvider) {
->>>>>>> ff378666
 
 		checkNotNull(recordWriter);
 		this.tag = tag;
