--- conflicted
+++ resolved
@@ -56,8 +56,8 @@
 	@Parameterized.Parameters(name = "Execution Mode: {0}")
 	public static Collection<Object[]> data() {
 		return Arrays.asList(new Object[][]{
-				{RuntimeExecutionMode.STREAMING, StreamingCommitterOperatorFactory.class, GlobalStreamingCommitterOperatorFactory.class, PARALLELISM},
-				{RuntimeExecutionMode.BATCH, BatchCommitterOperatorFactory.class, BatchGlobalCommitterOperatorFactory.class, 1}});
+				{RuntimeExecutionMode.STREAMING, StreamingCommitterOperatorFactory.class, GlobalStreamingCommitterOperatorFactory.class},
+				{RuntimeExecutionMode.BATCH, BatchCommitterOperatorFactory.class, BatchGlobalCommitterOperatorFactory.class}});
 	}
 
 	@Parameterized.Parameter()
@@ -68,9 +68,6 @@
 
 	@Parameterized.Parameter(2)
 	public Class<?> globalCommitterClass;
-
-	@Parameterized.Parameter(3)
-	public int committerParallelism;
 
 	static final String NAME = "FileSink";
 	static final String SLOT_SHARE_GROUP = "FileGroup";
@@ -93,10 +90,6 @@
 				writerNode,
 				"Writer",
 				StatelessWriterOperatorFactory.class,
-<<<<<<< HEAD
-=======
-				ChainingStrategy.ALWAYS,
->>>>>>> 6388af5e
 				PARALLELISM,
 				-1);
 	}
@@ -120,14 +113,8 @@
 				committerNode,
 				"Committer",
 				committerClass,
-<<<<<<< HEAD
-				committerParallelism,
-				-1);
-=======
-				ChainingStrategy.ALWAYS,
 				runtimeExecutionMode == RuntimeExecutionMode.STREAMING ? PARALLELISM : 1,
 				runtimeExecutionMode == RuntimeExecutionMode.STREAMING ? -1 : 1);
->>>>>>> 6388af5e
 	}
 
 	@Test
