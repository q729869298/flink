################################################################################
#  Licensed to the Apache Software Foundation (ASF) under one
#  or more contributor license agreements.  See the NOTICE file
#  distributed with this work for additional information
#  regarding copyright ownership.  The ASF licenses this file
#  to you under the Apache License, Version 2.0 (the
#  "License"); you may not use this file except in compliance
#  with the License.  You may obtain a copy of the License at
#
#      http://www.apache.org/licenses/LICENSE-2.0
#
#  Unless required by applicable law or agreed to in writing, software
#  distributed under the License is distributed on an "AS IS" BASIS,
#  WITHOUT WARRANTIES OR CONDITIONS OF ANY KIND, either express or implied.
#  See the License for the specific language governing permissions and
# limitations under the License.
################################################################################
import datetime
import decimal
import pytz

from pyflink.common import Row
from pyflink.table import DataTypes
from pyflink.table.tests.test_udf import SubtractOne
from pyflink.table.udf import udf
from pyflink.testing import source_sink_utils
from pyflink.testing.test_case_utils import PyFlinkBlinkBatchTableTestCase, \
    PyFlinkBlinkStreamTableTestCase, PyFlinkTestCase


class PandasUDFTests(PyFlinkTestCase):

    def test_non_exist_func_type(self):
        with self.assertRaisesRegex(ValueError,
                                    'The func_type must be one of \'general, pandas\''):
            udf(lambda i: i + 1, result_type=DataTypes.BIGINT(), func_type="non-exist")


class PandasUDFITTests(object):

    def test_basic_functionality(self):
        # pandas UDF
        add_one = udf(lambda i: i + 1, result_type=DataTypes.BIGINT(), func_type="pandas")

        # general Python UDF
        subtract_one = udf(SubtractOne(), DataTypes.BIGINT(), DataTypes.BIGINT())

        table_sink = source_sink_utils.TestAppendSink(
            ['a', 'b', 'c', 'd'],
            [DataTypes.BIGINT(), DataTypes.BIGINT(), DataTypes.BIGINT(), DataTypes.BIGINT()])
        self.t_env.register_table_sink("Results", table_sink)

        t = self.t_env.from_elements([(1, 2, 3), (2, 5, 6), (3, 1, 9)], ['a', 'b', 'c'])
        t.where(add_one(t.b) <= 3) \
            .select(t.a, t.b + 1, add(t.a + 1, subtract_one(t.c)) + 2, add(add_one(t.a), 1)) \
            .execute_insert("Results") \
            .wait()
        actual = source_sink_utils.results()
        self.assert_equals(actual, ["+I[1, 3, 6, 3]", "+I[3, 2, 14, 5]"])

    def test_all_data_types(self):
        import pandas as pd
        import numpy as np

        @udf(result_type=DataTypes.TINYINT(), func_type="pandas")
        def tinyint_func(tinyint_param):
            assert isinstance(tinyint_param, pd.Series)
            assert isinstance(tinyint_param[0], np.int8), \
                'tinyint_param of wrong type %s !' % type(tinyint_param[0])
            return tinyint_param

        @udf(result_type=DataTypes.SMALLINT(), func_type="pandas")
        def smallint_func(smallint_param):
            assert isinstance(smallint_param, pd.Series)
            assert isinstance(smallint_param[0], np.int16), \
                'smallint_param of wrong type %s !' % type(smallint_param[0])
            assert smallint_param[0] == 32767, 'smallint_param of wrong value %s' % smallint_param
            return smallint_param

        @udf(result_type=DataTypes.INT(), func_type="pandas")
        def int_func(int_param):
            assert isinstance(int_param, pd.Series)
            assert isinstance(int_param[0], np.int32), \
                'int_param of wrong type %s !' % type(int_param[0])
            assert int_param[0] == -2147483648, 'int_param of wrong value %s' % int_param
            return int_param

        @udf(result_type=DataTypes.BIGINT(), func_type="pandas")
        def bigint_func(bigint_param):
            assert isinstance(bigint_param, pd.Series)
            assert isinstance(bigint_param[0], np.int64), \
                'bigint_param of wrong type %s !' % type(bigint_param[0])
            return bigint_param

        @udf(result_type=DataTypes.BOOLEAN(), func_type="pandas")
        def boolean_func(boolean_param):
            assert isinstance(boolean_param, pd.Series)
            assert isinstance(boolean_param[0], np.bool_), \
                'boolean_param of wrong type %s !' % type(boolean_param[0])
            return boolean_param

        @udf(result_type=DataTypes.FLOAT(), func_type="pandas")
        def float_func(float_param):
            assert isinstance(float_param, pd.Series)
            assert isinstance(float_param[0], np.float32), \
                'float_param of wrong type %s !' % type(float_param[0])
            return float_param

        @udf(result_type=DataTypes.DOUBLE(), func_type="pandas")
        def double_func(double_param):
            assert isinstance(double_param, pd.Series)
            assert isinstance(double_param[0], np.float64), \
                'double_param of wrong type %s !' % type(double_param[0])
            return double_param

        @udf(result_type=DataTypes.STRING(), func_type="pandas")
        def varchar_func(varchar_param):
            assert isinstance(varchar_param, pd.Series)
            assert isinstance(varchar_param[0], str), \
                'varchar_param of wrong type %s !' % type(varchar_param[0])
            return varchar_param

        @udf(result_type=DataTypes.BYTES(), func_type="pandas")
        def varbinary_func(varbinary_param):
            assert isinstance(varbinary_param, pd.Series)
            assert isinstance(varbinary_param[0], bytes), \
                'varbinary_param of wrong type %s !' % type(varbinary_param[0])
            return varbinary_param

        @udf(result_type=DataTypes.DECIMAL(38, 18), func_type="pandas")
        def decimal_func(decimal_param):
            assert isinstance(decimal_param, pd.Series)
            assert isinstance(decimal_param[0], decimal.Decimal), \
                'decimal_param of wrong type %s !' % type(decimal_param[0])
            return decimal_param

        @udf(result_type=DataTypes.DATE(), func_type="pandas")
        def date_func(date_param):
            assert isinstance(date_param, pd.Series)
            assert isinstance(date_param[0], datetime.date), \
                'date_param of wrong type %s !' % type(date_param[0])
            return date_param

        @udf(result_type=DataTypes.TIME(), func_type="pandas")
        def time_func(time_param):
            assert isinstance(time_param, pd.Series)
            assert isinstance(time_param[0], datetime.time), \
                'time_param of wrong type %s !' % type(time_param[0])
            return time_param

        timestamp_value = datetime.datetime(1970, 1, 2, 0, 0, 0, 123000)

        @udf(result_type=DataTypes.TIMESTAMP(3), func_type="pandas")
        def timestamp_func(timestamp_param):
            assert isinstance(timestamp_param, pd.Series)
            assert isinstance(timestamp_param[0], datetime.datetime), \
                'timestamp_param of wrong type %s !' % type(timestamp_param[0])
            assert timestamp_param[0] == timestamp_value, \
                'timestamp_param is wrong value %s, should be %s!' % (timestamp_param[0],
                                                                      timestamp_value)
            return timestamp_param

        def array_func(array_param):
            assert isinstance(array_param, pd.Series)
            assert isinstance(array_param[0], np.ndarray), \
                'array_param of wrong type %s !' % type(array_param[0])
            return array_param

        array_str_func = udf(array_func,
                             result_type=DataTypes.ARRAY(DataTypes.STRING()),
                             func_type="pandas")

        array_timestamp_func = udf(array_func,
                                   result_type=DataTypes.ARRAY(DataTypes.TIMESTAMP(3)),
                                   func_type="pandas")

        array_int_func = udf(array_func,
                             result_type=DataTypes.ARRAY(DataTypes.INT()),
                             func_type="pandas")

        @udf(result_type=DataTypes.ARRAY(DataTypes.STRING()), func_type="pandas")
        def nested_array_func(nested_array_param):
            assert isinstance(nested_array_param, pd.Series)
            assert isinstance(nested_array_param[0], np.ndarray), \
                'nested_array_param of wrong type %s !' % type(nested_array_param[0])
            return pd.Series(nested_array_param[0])

        row_type = DataTypes.ROW(
            [DataTypes.FIELD("f1", DataTypes.INT()),
             DataTypes.FIELD("f2", DataTypes.STRING()),
             DataTypes.FIELD("f3", DataTypes.TIMESTAMP(3)),
             DataTypes.FIELD("f4", DataTypes.ARRAY(DataTypes.INT()))])

        @udf(result_type=row_type, func_type="pandas")
        def row_func(row_param):
            assert isinstance(row_param, pd.DataFrame)
            assert isinstance(row_param.f1, pd.Series)
            assert isinstance(row_param.f1[0], np.int32), \
                'row_param.f1 of wrong type %s !' % type(row_param.f1[0])
            assert isinstance(row_param.f2, pd.Series)
            assert isinstance(row_param.f2[0], str), \
                'row_param.f2 of wrong type %s !' % type(row_param.f2[0])
            assert isinstance(row_param.f3, pd.Series)
            assert isinstance(row_param.f3[0], datetime.datetime), \
                'row_param.f3 of wrong type %s !' % type(row_param.f3[0])
            assert isinstance(row_param.f4, pd.Series)
            assert isinstance(row_param.f4[0], np.ndarray), \
                'row_param.f4 of wrong type %s !' % type(row_param.f4[0])
            return row_param

        table_sink = source_sink_utils.TestAppendSink(
            ['a', 'b', 'c', 'd', 'e', 'f', 'g', 'h', 'i', 'j', 'k', 'l', 'm', 'n', 'o', 'p', 'q',
             'r', 's', 't', 'u'],
            [DataTypes.TINYINT(), DataTypes.SMALLINT(), DataTypes.INT(), DataTypes.BIGINT(),
             DataTypes.BOOLEAN(), DataTypes.BOOLEAN(), DataTypes.FLOAT(), DataTypes.DOUBLE(),
             DataTypes.STRING(), DataTypes.STRING(), DataTypes.BYTES(), DataTypes.DECIMAL(38, 18),
             DataTypes.DECIMAL(38, 18), DataTypes.DATE(), DataTypes.TIME(), DataTypes.TIMESTAMP(3),
             DataTypes.ARRAY(DataTypes.STRING()), DataTypes.ARRAY(DataTypes.TIMESTAMP(3)),
             DataTypes.ARRAY(DataTypes.INT()),
             DataTypes.ARRAY(DataTypes.STRING()), row_type])
        self.t_env.register_table_sink("Results", table_sink)

        t = self.t_env.from_elements(
            [(1, 32767, -2147483648, 1, True, False, 1.0, 1.0, 'hello', '中文',
              bytearray(b'flink'), decimal.Decimal('1000000000000000000.05'),
              decimal.Decimal('1000000000000000000.05999999999999999899999999999'),
              datetime.date(2014, 9, 13), datetime.time(hour=1, minute=0, second=1),
              timestamp_value, ['hello', '中文', None], [timestamp_value], [1, 2],
              [['hello', '中文', None]], Row(1, 'hello', timestamp_value, [1, 2]))],
            DataTypes.ROW(
                [DataTypes.FIELD("a", DataTypes.TINYINT()),
                 DataTypes.FIELD("b", DataTypes.SMALLINT()),
                 DataTypes.FIELD("c", DataTypes.INT()),
                 DataTypes.FIELD("d", DataTypes.BIGINT()),
                 DataTypes.FIELD("e", DataTypes.BOOLEAN()),
                 DataTypes.FIELD("f", DataTypes.BOOLEAN()),
                 DataTypes.FIELD("g", DataTypes.FLOAT()),
                 DataTypes.FIELD("h", DataTypes.DOUBLE()),
                 DataTypes.FIELD("i", DataTypes.STRING()),
                 DataTypes.FIELD("j", DataTypes.STRING()),
                 DataTypes.FIELD("k", DataTypes.BYTES()),
                 DataTypes.FIELD("l", DataTypes.DECIMAL(38, 18)),
                 DataTypes.FIELD("m", DataTypes.DECIMAL(38, 18)),
                 DataTypes.FIELD("n", DataTypes.DATE()),
                 DataTypes.FIELD("o", DataTypes.TIME()),
                 DataTypes.FIELD("p", DataTypes.TIMESTAMP(3)),
                 DataTypes.FIELD("q", DataTypes.ARRAY(DataTypes.STRING())),
                 DataTypes.FIELD("r", DataTypes.ARRAY(DataTypes.TIMESTAMP(3))),
                 DataTypes.FIELD("s", DataTypes.ARRAY(DataTypes.INT())),
                 DataTypes.FIELD("t", DataTypes.ARRAY(DataTypes.ARRAY(DataTypes.STRING()))),
                 DataTypes.FIELD("u", row_type)]))

        t.select(
            tinyint_func(t.a),
            smallint_func(t.b),
            int_func(t.c),
            bigint_func(t.d),
            boolean_func(t.e),
            boolean_func(t.f),
            float_func(t.g),
            double_func(t.h),
            varchar_func(t.i),
            varchar_func(t.j),
            varbinary_func(t.k),
            decimal_func(t.l),
            decimal_func(t.m),
            date_func(t.n),
            time_func(t.o),
            timestamp_func(t.p),
            array_str_func(t.q),
            array_timestamp_func(t.r),
            array_int_func(t.s),
            nested_array_func(t.t),
            row_func(t.u)) \
            .execute_insert("Results").wait()
        actual = source_sink_utils.results()
        self.assert_equals(
            actual,
            ["+I[1, 32767, -2147483648, 1, true, false, 1.0, 1.0, hello, 中文, "
             "[102, 108, 105, 110, 107], 1000000000000000000.050000000000000000, "
             "1000000000000000000.059999999999999999, 2014-09-13, 01:00:01, "
             "1970-01-02 00:00:00.123, [hello, 中文, null], [1970-01-02 00:00:00.123], "
             "[1, 2], [hello, 中文, null], +I[1, hello, 1970-01-02 00:00:00.123, [1, 2]]]"])

    def test_invalid_pandas_udf(self):
<<<<<<< HEAD

        @udf(result_type=DataTypes.INT(), udf_type="pandas")
        def length_mismatch(i):
            return i[1:]

        @udf(result_type=DataTypes.INT(), udf_type="pandas")
        def result_type_not_series(i):
            return i.iloc[0]

        t = self.t_env.from_elements([(1, 2, 3), (2, 5, 6), (3, 1, 9)], ['a', 'b', 'c'])

        msg = "The result length '0' of Pandas UDF 'length_mismatch' is not equal " \
              "to the input length '1'"
        from py4j.protocol import Py4JJavaError
        with self.assertRaisesRegex(Py4JJavaError, expected_regex=msg):
            t.select(length_mismatch(t.a)).to_pandas()

        msg = "The result type of Pandas UDF 'result_type_not_series' must be pandas.Series or " \
              "pandas.DataFrame, got <class 'numpy.int64'>"
        from py4j.protocol import Py4JJavaError
        with self.assertRaisesRegex(Py4JJavaError, expected_regex=msg):
            t.select(result_type_not_series(t.a)).to_pandas()

=======
>>>>>>> 8758b21b

        @udf(result_type=DataTypes.INT(), udf_type="pandas")
        def length_mismatch(i):
            return i[1:]

        @udf(result_type=DataTypes.INT(), udf_type="pandas")
        def result_type_not_series(i):
            return i.iloc[0]

        t = self.t_env.from_elements([(1, 2, 3), (2, 5, 6), (3, 1, 9)], ['a', 'b', 'c'])

        msg = "The result length '0' of Pandas UDF 'length_mismatch' is not equal " \
              "to the input length '1'"
        from py4j.protocol import Py4JJavaError
        with self.assertRaisesRegex(Py4JJavaError, expected_regex=msg):
            t.select(length_mismatch(t.a)).to_pandas()

        msg = "The result type of Pandas UDF 'result_type_not_series' must be pandas.Series or " \
              "pandas.DataFrame, got <class 'numpy.int64'>"
        from py4j.protocol import Py4JJavaError
        with self.assertRaisesRegex(Py4JJavaError, expected_regex=msg):
            t.select(result_type_not_series(t.a)).to_pandas()

    def test_data_types_only_supported_in_blink_planner(self):
        import pandas as pd

        timezone = self.t_env.get_config().get_local_timezone()
        local_datetime = pytz.timezone(timezone).localize(
            datetime.datetime(1970, 1, 2, 0, 0, 0, 123000))

        @udf(result_type=DataTypes.TIMESTAMP_WITH_LOCAL_TIME_ZONE(3), func_type="pandas")
        def local_zoned_timestamp_func(local_zoned_timestamp_param):
            assert isinstance(local_zoned_timestamp_param, pd.Series)
            assert isinstance(local_zoned_timestamp_param[0], datetime.datetime), \
                'local_zoned_timestamp_param of wrong type %s !' % type(
                    local_zoned_timestamp_param[0])
            assert local_zoned_timestamp_param[0] == local_datetime, \
                'local_zoned_timestamp_param is wrong value %s, %s!' % \
                (local_zoned_timestamp_param[0], local_datetime)
            return local_zoned_timestamp_param

        table_sink = source_sink_utils.TestAppendSink(
            ['a'], [DataTypes.TIMESTAMP_WITH_LOCAL_TIME_ZONE(3)])
        self.t_env.register_table_sink("Results", table_sink)

        t = self.t_env.from_elements(
            [(local_datetime,)],
            DataTypes.ROW([DataTypes.FIELD("a", DataTypes.TIMESTAMP_WITH_LOCAL_TIME_ZONE(3))]))

        t.select(local_zoned_timestamp_func(local_zoned_timestamp_func(t.a))) \
            .execute_insert("Results").wait()
        actual = source_sink_utils.results()
        self.assert_equals(actual, ["+I[1970-01-02T00:00:00.123Z]"])


class BlinkBatchPandasUDFITTests(PandasUDFITTests,
                                 PyFlinkBlinkBatchTableTestCase):
    pass


class BlinkStreamPandasUDFITTests(PandasUDFITTests,
                                  PyFlinkBlinkStreamTableTestCase):
    pass


@udf(result_type=DataTypes.BIGINT(), func_type='pandas')
def add(i, j):
    return i + j


if __name__ == '__main__':
    import unittest

    try:
        import xmlrunner

        testRunner = xmlrunner.XMLTestRunner(output='target/test-reports')
    except ImportError:
        testRunner = None
    unittest.main(testRunner=testRunner, verbosity=2)<|MERGE_RESOLUTION|>--- conflicted
+++ resolved
@@ -283,32 +283,6 @@
              "[1, 2], [hello, 中文, null], +I[1, hello, 1970-01-02 00:00:00.123, [1, 2]]]"])
 
     def test_invalid_pandas_udf(self):
-<<<<<<< HEAD
-
-        @udf(result_type=DataTypes.INT(), udf_type="pandas")
-        def length_mismatch(i):
-            return i[1:]
-
-        @udf(result_type=DataTypes.INT(), udf_type="pandas")
-        def result_type_not_series(i):
-            return i.iloc[0]
-
-        t = self.t_env.from_elements([(1, 2, 3), (2, 5, 6), (3, 1, 9)], ['a', 'b', 'c'])
-
-        msg = "The result length '0' of Pandas UDF 'length_mismatch' is not equal " \
-              "to the input length '1'"
-        from py4j.protocol import Py4JJavaError
-        with self.assertRaisesRegex(Py4JJavaError, expected_regex=msg):
-            t.select(length_mismatch(t.a)).to_pandas()
-
-        msg = "The result type of Pandas UDF 'result_type_not_series' must be pandas.Series or " \
-              "pandas.DataFrame, got <class 'numpy.int64'>"
-        from py4j.protocol import Py4JJavaError
-        with self.assertRaisesRegex(Py4JJavaError, expected_regex=msg):
-            t.select(result_type_not_series(t.a)).to_pandas()
-
-=======
->>>>>>> 8758b21b
 
         @udf(result_type=DataTypes.INT(), udf_type="pandas")
         def length_mismatch(i):
