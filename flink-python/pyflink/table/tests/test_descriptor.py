--- conflicted
+++ resolved
@@ -26,12 +26,8 @@
 from pyflink.table.table_schema import TableSchema
 from pyflink.table.types import DataTypes
 from pyflink.testing.test_case_utils import (PyFlinkTestCase, PyFlinkStreamTableTestCase,
-<<<<<<< HEAD
-                                             PyFlinkBatchTableTestCase, exec_insert_table)
-=======
-                                             PyFlinkBatchTableTestCase,
+                                             PyFlinkBatchTableTestCase, exec_insert_table,
                                              _load_specific_flink_module_jars)
->>>>>>> e39ede95
 
 
 class FileSystemDescriptorTests(PyFlinkTestCase):
