################################################################################
#  Licensed to the Apache Software Foundation (ASF) under one
#  or more contributor license agreements.  See the NOTICE file
#  distributed with this work for additional information
#  regarding copyright ownership.  The ASF licenses this file
#  to you under the Apache License, Version 2.0 (the
#  "License"); you may not use this file except in compliance
#  with the License.  You may obtain a copy of the License at
#
#      http://www.apache.org/licenses/LICENSE-2.0
#
#  Unless required by applicable law or agreed to in writing, software
#  distributed under the License is distributed on an "AS IS" BASIS,
#  WITHOUT WARRANTIES OR CONDITIONS OF ANY KIND, either express or implied.
#  See the License for the specific language governing permissions and
# limitations under the License.
################################################################################
# cython: language_level = 3
# cython: infer_types = True
# cython: profile=True
# cython: boundscheck=False, wraparound=False, initializedcheck=False, cdivision=True
from libc.stdint cimport int32_t, int64_t
from libc.stdlib cimport free, malloc

import datetime
import decimal
from typing import List, Union

from cloudpickle import cloudpickle

from pyflink.common import Row, RowKind
from pyflink.datastream.window import CountWindow, TimeWindow
from pyflink.fn_execution import flink_fn_execution_pb2

ROW_KIND_BIT_SIZE = 2

cdef class InternalRow:
    def __cinit__(self, list values, InternalRowKind row_kind):
        self.values = values
        self.row_kind = row_kind
        self.field_names = []

    cpdef object to_row(self):
        row = Row()
        row._values = self.values
        row.set_field_names(self.field_names)
        row.set_row_kind(RowKind(self.row_kind))
        return row

    @staticmethod
    def from_row(row: Row) -> InternalRow:
        cdef InternalRow internal_row
        internal_row = InternalRow(row._values, row.get_row_kind().value)
        internal_row.field_names = row._fields
        return internal_row

    cdef bint is_retract_msg(self):
        return self.row_kind == InternalRowKind.UPDATE_BEFORE or \
           self.row_kind == InternalRowKind.DELETE

    cdef bint is_accumulate_msg(self):
        return self.row_kind == InternalRowKind.UPDATE_AFTER or \
           self.row_kind == InternalRowKind.INSERT

    def __eq__(self, other):
        if not other:
            return False
        return self.values == other.values

    def __getitem__(self, item):
        return self.values[item]

    def __iter__(self):
        return iter(self.values)

    def __repr__(self):
        return "InternalRow(%s, %s)" % (self.row_kind, self.values)

cdef class MaskUtils:
    """
    A util class used to encode mask value.
    """

    def __cinit__(self, field_count):
        self._mask = <bint*> malloc((field_count + ROW_KIND_BIT_SIZE) * sizeof(bint))
        if self._mask == NULL:
            raise MemoryError()

        self._mask_byte_search_table = <unsigned char*> malloc(8 * sizeof(unsigned char))
        if self._mask_byte_search_table == NULL:
            raise MemoryError()
        self._mask_byte_search_table[0] = 0x80
        self._mask_byte_search_table[1] = 0x40
        self._mask_byte_search_table[2] = 0x20
        self._mask_byte_search_table[3] = 0x10
        self._mask_byte_search_table[4] = 0x08
        self._mask_byte_search_table[5] = 0x04
        self._mask_byte_search_table[6] = 0x02
        self._mask_byte_search_table[7] = 0x01

        self._row_kind_byte_table = <unsigned char*> malloc(8 * sizeof(unsigned char))
        if self._row_kind_byte_table == NULL:
            raise MemoryError()
        self._row_kind_byte_table[0] = 0x00
        self._row_kind_byte_table[1] = 0x80
        self._row_kind_byte_table[2] = 0x40
        self._row_kind_byte_table[3] = 0xC0

    def __init__(self, field_count):
        self._field_count = field_count
        self._leading_complete_bytes_num = (self._field_count + ROW_KIND_BIT_SIZE) // 8
        self._remaining_bits_num = (self._field_count + ROW_KIND_BIT_SIZE) % 8

    cdef void write_mask(self, list value, unsigned char row_kind_value,
                         OutputStream output_stream):
        cdef size_t field_pos, index, i
        cdef unsigned char*bit_map_byte_search_table
        cdef unsigned char b
        field_pos = 0
        bit_map_byte_search_table = self._mask_byte_search_table

        # first byte contains the row kind bits
        b = self._row_kind_byte_table[row_kind_value]
        for i in range(0, 8 - ROW_KIND_BIT_SIZE):
            if field_pos + i < self._field_count and value[field_pos + i] is None:
                b |= bit_map_byte_search_table[i + ROW_KIND_BIT_SIZE]
        field_pos += 8 - ROW_KIND_BIT_SIZE
        output_stream.write_byte(b)

        for _ in range(1, self._leading_complete_bytes_num):
            b = 0x00
            for i in range(8):
                if value[field_pos + i] is None:
                    b |= bit_map_byte_search_table[i]
            field_pos += 8
            output_stream.write_byte(b)

        if self._leading_complete_bytes_num >= 1 and self._remaining_bits_num:
            b = 0x00
            for i in range(self._remaining_bits_num):
                if value[field_pos + i] is None:
                    b |= bit_map_byte_search_table[i]
            output_stream.write_byte(b)

    cdef bint*read_mask(self, InputStream input_stream):
        cdef size_t field_pos, i
        cdef unsigned char b
        field_pos = 0
        for _ in range(self._leading_complete_bytes_num):
            b = input_stream.read_byte()
            for i in range(8):
                self._mask[field_pos] = (b & self._mask_byte_search_table[i]) > 0
                field_pos += 1

<<<<<<< HEAD
    cdef _encode_list_value(self, list results, LengthPrefixOutputStream output_stream):
        cdef list result
        cdef InternalRow value
        if self._is_first_row and results:
            self._is_row_data = isinstance(results[0], InternalRow)
            self._is_first_row = False
        if self._is_row_data:
            for value in results:
                self._encode_internal_row(value, output_stream)
        else:
            for result in results:
                for value in result:
                    self._encode_internal_row(value, output_stream)

    cdef _encode_internal_row(self, InternalRow row, LengthPrefixOutputStream output_stream):
        self._encode_one_row_to_buffer(row.values, row.row_kind)
        output_stream.write(self._tmp_output_data, self._tmp_output_pos)
        self._tmp_output_pos = 0

    cdef InternalRow _decode_field_row(self, RowCoderImpl field_coder):
        cdef list row_field_coders
        cdef size_t row_field_count, leading_complete_bytes_num, remaining_bits_num
        cdef bint*mask
        cdef unsigned char row_kind_value
        cdef libc.stdint.int32_t i
        cdef InternalRow row
        cdef FieldCoder row_field_coder
        row_field_coders = field_coder.field_coders
        row_field_count = field_coder.field_count
        mask = <bint*> malloc((row_field_count + ROW_KIND_BIT_SIZE) * sizeof(bint))
        leading_complete_bytes_num = (row_field_count + ROW_KIND_BIT_SIZE) // 8
        remaining_bits_num = (row_field_count + ROW_KIND_BIT_SIZE) % 8
        self._read_mask(mask, leading_complete_bytes_num, remaining_bits_num)
        row_kind_value = 0
        for i in range(ROW_KIND_BIT_SIZE):
            row_kind_value += mask[i] * 2 ** i
        row = InternalRow([None if mask[i + ROW_KIND_BIT_SIZE] else
                    self._decode_field(
                        row_field_coders[i].coder_type(),
                        row_field_coders[i].type_name(),
                        row_field_coders[i])
                    for i in range(row_field_count)], row_kind_value)
        free(mask)
        return row
=======
        if self._remaining_bits_num:
            b = input_stream.read_byte()
            for i in range(self._remaining_bits_num):
                self._mask[field_pos] = (b & self._mask_byte_search_table[i]) > 0
                field_pos += 1
        return self._mask

    def __dealloc__(self):
        if self._mask != NULL:
            free(self._mask)
        if self._mask_byte_search_table != NULL:
            free(self._mask_byte_search_table)
        if self._row_kind_byte_table != NULL:
            free(self._row_kind_byte_table)

cdef class LengthPrefixBaseCoderImpl:
    """
    LengthPrefixBaseCoderImpl will be used in Operations and other coders will be the field coder of
    LengthPrefixBaseCoderImpl.
    """

    def __init__(self, field_coder: FieldCoderImpl):
        self._field_coder = field_coder  # type: FieldCoderImpl
        self._data_out_stream = OutputStream()

    cpdef encode_to_stream(self, value, LengthPrefixOutputStream output_stream):
        pass

    cpdef decode_from_stream(self, LengthPrefixInputStream input_stream):
        cdef char*input_data
        cdef char*temp
        cdef size_t size
        cdef long long addr
        cdef InputStream data_input_stream
        # set input_data pointer to the input data
        size = input_stream.read(&input_data)

        # create InputStream
        data_input_stream = InputStream()
        data_input_stream._input_data = input_data

        return self._field_coder.decode_from_stream(data_input_stream, size)

    cdef void _write_data_to_output_stream(self, LengthPrefixOutputStream output_stream):
        cdef OutputStream data_out_stream
        data_out_stream = self._data_out_stream
        output_stream.write(data_out_stream.buffer, data_out_stream.pos)
        data_out_stream.pos = 0

cdef class FieldCoderImpl:
    cpdef encode_to_stream(self, value, OutputStream out_stream):
        """
        Encodes `value` to the output stream.

        :param value: The output data
        :param out_stream: Output Stream
        """
        pass
>>>>>>> 8758b21b

    cpdef decode_from_stream(self, InputStream in_stream, size_t size):
        """
        Decodes data from the input stream.

        :param in_stream: Input Stream
        :param size: The size data of input stream will be decoded. If the size is set 0, it means
        the coder won't take use of the length to decode the data from input stream.
        :return: The decoded object.
        """
        pass

    cpdef bytes encode(self, value):
        """
        Encodes `value` to a bytes

        :param value: The output data
        :return: The encoded data.
        """
        cdef OutputStream out_stream
        out_stream = OutputStream()
        self.encode_to_stream(value, out_stream)
        return out_stream.buffer[0:out_stream.pos]

    cpdef decode(self, encoded):
        """
        Decodes an object from the bytes

        :param encoded: The bytes
        :return: The decoded object.
        """
        cdef InputStream input_stream
        input_stream = InputStream()
        input_stream._input_data = <char*> encoded
        return self.decode_from_stream(input_stream, len(encoded))

cdef class IterableCoderImpl(LengthPrefixBaseCoderImpl):
    """
    Encodes iterable data to output stream. The output mode will decide whether write a special end
    message 0x00 to output stream after encoding data.
    """

    def __cinit__(self, *args, **kwargs):
        self._end_message = <char*> malloc(1)
        if self._end_message == NULL:
            raise MemoryError()
        self._end_message[0] = 0x00

    def __init__(self, field_coder: FieldCoderImpl, output_mode):
        super(IterableCoderImpl, self).__init__(field_coder)
        if output_mode == flink_fn_execution_pb2.CoderParam.MULTIPLE:
            self._writes_end_message = False
        else:
            self._writes_end_message = True

    cpdef encode_to_stream(self, value, LengthPrefixOutputStream output_stream):
        for item in value:
            self._field_coder.encode_to_stream(item, self._data_out_stream)
            self._write_data_to_output_stream(output_stream)

        # write end message
        if self._writes_end_message:
            output_stream.write(self._end_message, 1)

    def __dealloc__(self):
        if self._end_message != NULL:
            free(self._end_message)

cdef class ValueCoderImpl(LengthPrefixBaseCoderImpl):
    """
    Encodes a single data to output stream.
    """

    def __init__(self, field_coder: FieldCoderImpl):
        super(ValueCoderImpl, self).__init__(field_coder)

    cpdef encode_to_stream(self, value, LengthPrefixOutputStream output_stream):
        self._field_coder.encode_to_stream(value, self._data_out_stream)
        self._write_data_to_output_stream(output_stream)

cdef class FlattenRowCoderImpl(FieldCoderImpl):
    """
    A coder for flatten row (List) object (without field names and row kind value is 0).
    """

    def __init__(self, field_coders: List[FieldCoderImpl]):
        self._field_coders = field_coders  # type: List[FieldCoderImpl]
        self._field_count = len(self._field_coders)
        self._mask_utils = MaskUtils(self._field_count)
        self._reuse_flatten_row = [None for i in range(self._field_count)]

    cpdef encode_to_stream(self, value, OutputStream out_stream):
        cdef list list_value, field_coders
        cdef size_t i
        cdef FieldCoderImpl field_coder

        list_value = <list> value

        # encode mask value
        self._mask_utils.write_mask(list_value, 0, out_stream)

<<<<<<< HEAD
    cdef _encode_one_row_to_buffer(self, value, unsigned char row_kind_value):
        cdef size_t i
        self._write_mask(
            value,
            self._leading_complete_bytes_num,
            self._remaining_bits_num,
            row_kind_value,
            self._field_count)
=======
        # encode every field value
        field_coders = self._field_coders
>>>>>>> 8758b21b
        for i in range(self._field_count):
            item = list_value[i]
            if item is not None:
<<<<<<< HEAD
                if self._field_coder_type[i] == SIMPLE:
                    self._encode_field_simple(self._field_type[i], item)
                else:
                    self._encode_field_complex(self._field_type[i], self._field_coders[i], item)

    cpdef bytes encode_nested(self, value):
        self._encode_one_row_to_buffer(value, 0)
        cdef size_t pos
        pos = self._tmp_output_pos
        self._tmp_output_pos = 0
        return self._tmp_output_data[:pos]

    cdef _encode_one_row(self, value, LengthPrefixOutputStream output_stream):
        self._encode_one_row_with_row_kind(value, output_stream, 0)

    cdef _encode_one_row_with_row_kind(
            self, value, LengthPrefixOutputStream output_stream, unsigned char row_kind_value):
        self._encode_one_row_to_buffer(value, row_kind_value)
        output_stream.write(self._tmp_output_data, self._tmp_output_pos)
        self._tmp_output_pos = 0

    cdef void _read_mask(self, bint*mask,
                         size_t input_leading_complete_bytes_num,
                         size_t input_remaining_bits_num):
        cdef size_t field_pos, i
        cdef unsigned char b
        field_pos = 0
        for _ in range(input_leading_complete_bytes_num):
            b = self._input_data[self._input_pos]
            self._input_pos += 1
            for i in range(8):
                mask[field_pos] = (b & self._mask_byte_search_table[i]) > 0
                field_pos += 1

        if input_remaining_bits_num:
            b = self._input_data[self._input_pos]
            self._input_pos += 1
            for i in range(input_remaining_bits_num):
                mask[field_pos] = (b & self._mask_byte_search_table[i]) > 0
                field_pos += 1
=======
                field_coder = <FieldCoderImpl> field_coders[i]
                field_coder.encode_to_stream(item, out_stream)
>>>>>>> 8758b21b

    cpdef decode_from_stream(self, InputStream in_stream, size_t size):
        cdef bint*mask
        cdef size_t i
        cdef list flatten_row, field_coders
        cdef FieldCoderImpl field_coder

        # read mask
        mask = self._mask_utils.read_mask(in_stream)
        # skip ROW_KIND_BIT_SIZE to data mask
        (<bint**> &mask)[0] += ROW_KIND_BIT_SIZE

        # decode field data
        flatten_row = self._reuse_flatten_row
        field_coders = self._field_coders
        for i in range(self._field_count):
            if mask[i]:
                flatten_row[i] = None
            else:
                field_coder = <FieldCoderImpl> field_coders[i]
                flatten_row[i] = field_coder.decode_from_stream(in_stream, 0)
        return flatten_row

    def __repr__(self):
        return 'FlattenRowCoderImpl[%s]' % ', '.join(str(c) for c in self._field_coders)

cdef class RowCoderImpl(FieldCoderImpl):
    """
    A coder for `Row` or `InternalRow` object.
    """

    def __init__(self, field_coders: List[FieldCoderImpl], field_names: List[str]):
        self._field_coders = field_coders  # type: List[FieldCoderImpl]
        self._field_count = len(self._field_coders)
        self._field_names = field_names  # type: List[str]
        self._mask_utils = MaskUtils(self._field_count)

    cpdef encode_to_stream(self, value: Union[Row, InternalRow], OutputStream out_stream):
        cdef list list_values
        cdef size_t i
        cdef unsigned char row_kind_value
        cdef FieldCoderImpl field_coder

        if isinstance(value, InternalRow):
            # the type is InternalRow
            list_values = <list> value.values
            row_kind_value = <unsigned char> value.row_kind
        else:
            # the type is Row
            list_values = <list> value._values
            row_kind_value = <unsigned char> value.get_row_kind().value
        # encode mask value
        self._mask_utils.write_mask(list_values, row_kind_value, out_stream)

        # encode every field value
        for i in range(self._field_count):
            item = list_values[i]
            if item is not None:
                field_coder = <FieldCoderImpl> self._field_coders[i]
                field_coder.encode_to_stream(item, out_stream)

    cpdef decode_from_stream(self, InputStream in_stream, size_t size):
        cdef bint*mask
        cdef unsigned char row_kind_value = 0
        cdef size_t i
        cdef FieldCoderImpl field_coder
        cdef list field_values
        mask = self._mask_utils.read_mask(in_stream)
        field_values = []
        for i in range(self._field_count):
            if mask[i + ROW_KIND_BIT_SIZE]:
                field_values.append(None)
            else:
                field_coder = <FieldCoderImpl> self._field_coders[i]
                field_values.append(field_coder.decode_from_stream(in_stream, 0))
        row = Row()
        row._values = field_values
        for i in range(ROW_KIND_BIT_SIZE):
            row_kind_value += mask[i] * 2 ** i
        row.set_field_names(self._field_names)
        row.set_row_kind(RowKind(row_kind_value))
        return row

<<<<<<< HEAD
    cdef unsigned char _decode_byte(self) except? -1:
        self._input_pos += 1
        return <unsigned char> self._input_data[self._input_pos - 1]

    cdef libc.stdint.int16_t _decode_smallint(self) except? -1:
        self._input_pos += 2
        return (<unsigned char> self._input_data[self._input_pos - 1]
                | <libc.stdint.uint32_t> <unsigned char> self._input_data[self._input_pos - 2] << 8)

    cdef libc.stdint.int32_t _decode_int(self) except? -1:
        self._input_pos += 4
        return (<unsigned char> self._input_data[self._input_pos - 1]
                | <libc.stdint.uint32_t> <unsigned char> self._input_data[self._input_pos - 2] << 8
                | <libc.stdint.uint32_t> <unsigned char> self._input_data[self._input_pos - 3] << 16
                | <libc.stdint.uint32_t> <unsigned char> self._input_data[
                    self._input_pos - 4] << 24)

    cdef libc.stdint.int64_t _decode_bigint(self) except? -1:
        self._input_pos += 8
        return (<unsigned char> self._input_data[self._input_pos - 1]
                | <libc.stdint.uint64_t> <unsigned char> self._input_data[self._input_pos - 2] << 8
                | <libc.stdint.uint64_t> <unsigned char> self._input_data[self._input_pos - 3] << 16
                | <libc.stdint.uint64_t> <unsigned char> self._input_data[self._input_pos - 4] << 24
                | <libc.stdint.uint64_t> <unsigned char> self._input_data[self._input_pos - 5] << 32
                | <libc.stdint.uint64_t> <unsigned char> self._input_data[self._input_pos - 6] << 40
                | <libc.stdint.uint64_t> <unsigned char> self._input_data[self._input_pos - 7] << 48
                | <libc.stdint.uint64_t> <unsigned char> self._input_data[
                    self._input_pos - 8] << 56)

    cdef float _decode_float(self) except? -1:
        cdef libc.stdint.int32_t as_long = self._decode_int()
        return (<float*> <char*> &as_long)[0]

    cdef double _decode_double(self) except? -1:
        cdef libc.stdint.int64_t as_long = self._decode_bigint()
        return (<double*> <char*> &as_long)[0]

    cdef bytes _decode_bytes(self):
        cdef libc.stdint.int32_t size = self._decode_int()
        self._input_pos += size
        return self._input_data[self._input_pos - size: self._input_pos]

    cdef _encode_field(self, CoderType coder_type, TypeName field_type, FieldCoder field_coder,
                            item):
        if coder_type == SIMPLE:
            self._encode_field_simple(field_type, item)
        else:
            self._encode_field_complex(field_type, field_coder, item)

    cdef _encode_field_simple(self, TypeName field_type, item):
        cdef libc.stdint.int32_t hour, minute, seconds, microsecond, milliseconds
        cdef bytes item_bytes
        if field_type == TINYINT:
            # tinyint
            self._encode_byte(item)
        elif field_type == SMALLINT:
            # smallint
            self._encode_smallint(item)
        elif field_type == INT:
            # int
            self._encode_int(item)
        elif field_type == BIGINT:
            # bigint
            self._encode_bigint(item)
        elif field_type == BOOLEAN:
            # boolean
            self._encode_byte(item)
        elif field_type == FLOAT:
            # float
            self._encode_float(item)
        elif field_type == DOUBLE:
            # double
            self._encode_double(item)
        elif field_type == BINARY:
            # bytes
            self._encode_bytes(item, len(item))
        elif field_type == CHAR:
            # str
            item_bytes = item.encode('utf-8')
            self._encode_bytes(item_bytes, len(item_bytes))
        elif field_type == DATE:
            # Date
            # EPOCH_ORDINAL = datetime.datetime(1970, 1, 1).toordinal()
            # The value of EPOCH_ORDINAL is 719163
            self._encode_int(item.toordinal() - 719163)
        elif field_type == TIME:
            # Time
            hour = item.hour
            minute = item.minute
            seconds = item.second
            microsecond = item.microsecond
            milliseconds = hour * 3600000 + minute * 60000 + seconds * 1000 + microsecond // 1000
            self._encode_int(milliseconds)
        elif field_type == PICKLED_BYTES:
            # pickled object
            pickled_bytes = cloudpickle.dumps(item)
            self._encode_bytes(pickled_bytes, len(pickled_bytes))
        elif field_type == BIG_DEC:
            item_bytes = str(item).encode('utf-8')
            self._encode_bytes(item_bytes, len(item_bytes))

    cdef _encode_field_complex(self, TypeName field_type, FieldCoder field_coder, item):
        cdef libc.stdint.int32_t nanoseconds, microseconds_of_second, length, row_field_count
        cdef libc.stdint.int32_t leading_complete_bytes_num, remaining_bits_num
        cdef libc.stdint.int64_t timestamp_milliseconds, timestamp_seconds
        cdef FieldCoder value_coder, key_coder
        cdef TypeName value_type, key_type
        cdef CoderType value_coder_type, key_coder_type
        cdef FieldCoder row_field_coder
        cdef unsigned char row_kind_value
        cdef list row_field_coders, row_value

        if field_type == DECIMAL:
            # decimal
            user_context = decimal.getcontext()
            decimal.setcontext((<DecimalCoderImpl> field_coder).context)
            bytes_value = str(item.quantize((<DecimalCoderImpl> field_coder).scale_format)).encode(
                "utf-8")
            self._encode_bytes(bytes_value, len(bytes_value))
            decimal.setcontext(user_context)
        elif field_type == TIMESTAMP or field_type == LOCAL_ZONED_TIMESTAMP:
            # Timestamp
            timestamp_seconds = <libc.stdint.int64_t> (
                item.replace(tzinfo=datetime.timezone.utc).timestamp())
            microseconds_of_second = item.microsecond
            timestamp_milliseconds = timestamp_seconds * 1000 + microseconds_of_second // 1000
            nanoseconds = microseconds_of_second % 1000 * 1000
            if field_coder.is_compact:
                self._encode_bigint(timestamp_milliseconds)
            else:
                self._encode_bigint(timestamp_milliseconds)
                self._encode_int(nanoseconds)
        elif field_type == BASIC_ARRAY:
            # Basic Array
            length = len(item)
            value_coder = (<BasicArrayCoderImpl> field_coder).elem_coder
            value_type = value_coder.type_name()
            value_coder_type = value_coder.coder_type()
            self._encode_int(length)
            for i in range(length):
                value = item[i]
                if value is None:
                    self._encode_byte(False)
                else:
                    self._encode_byte(True)
                    self._encode_field(value_coder_type, value_type, value_coder, value)
        elif field_type == PRIMITIVE_ARRAY:
            # Primitive Array
            length = len(item)
            value_coder = (<PrimitiveArrayCoderImpl> field_coder).elem_coder
            value_type = value_coder.type_name()
            value_coder_type = value_coder.coder_type()
            self._encode_int(length)
            for i in range(length):
                value = item[i]
                self._encode_field(value_coder_type, value_type, value_coder, value)
        elif field_type == MAP:
            # Map
            length = len(item)
            self._encode_int(length)
            iter_items = item.items()
            key_coder = (<MapCoderImpl> field_coder).key_coder
            key_type = key_coder.type_name()
            key_coder_type = key_coder.coder_type()
            value_coder = (<MapCoderImpl> field_coder).value_coder
            value_type = value_coder.type_name()
            value_coder_type = value_coder.coder_type()
            for iter_item in iter_items:
                key = iter_item[0]
                value = iter_item[1]
                self._encode_field(key_coder_type, key_type, key_coder, key)
                if value is None:
                    self._encode_byte(True)
                else:
                    self._encode_byte(False)
                    self._encode_field(value_coder_type, value_type, value_coder, value)
        elif field_type == ROW:
            # Row
            row_field_coders = (<RowCoderImpl> field_coder).field_coders
            row_field_count = len(row_field_coders)
            leading_complete_bytes_num = (row_field_count + ROW_KIND_BIT_SIZE) // 8
            remaining_bits_num = (row_field_count + ROW_KIND_BIT_SIZE) % 8
            row_value = list(item)
            if isinstance(item, InternalRow):
                row_kind_value = item.row_kind
            elif isinstance(item, Row):
                row_kind_value = item._row_kind.value
            else:
                row_kind_value = 0
            self._write_mask(row_value, leading_complete_bytes_num, remaining_bits_num, row_kind_value, row_field_count)
            for i in range(row_field_count):
                field_item = row_value[i]
                row_field_coder = row_field_coders[i]
                if field_item is not None:
                    self._encode_field(row_field_coder.coder_type(), row_field_coder.type_name(),
                                       row_field_coder, field_item)
        elif field_type == TUPLE:
            tuple_field_coders = (<TupleCoderImpl> field_coder).field_coders
            tuple_field_count = len(tuple_field_coders)
            tuple_value = list(item)
            for i in range(tuple_field_count):
                field_item = tuple_value[i]
                tuple_field_coder = tuple_field_coders[i]
                if field_item is not None:
                    self._encode_field(tuple_field_coder.coder_type(),
                                       tuple_field_coder.type_name(),
                                       tuple_field_coder,
                                       field_item)

    cdef void _extend(self, size_t missing):
        while self._tmp_output_buffer_size < self._tmp_output_pos + missing:
            self._tmp_output_buffer_size *= 2
        self._tmp_output_data = <char*> realloc(self._tmp_output_data, self._tmp_output_buffer_size)

    cdef void _encode_byte(self, unsigned char val):
        if self._tmp_output_buffer_size < self._tmp_output_pos + 1:
            self._extend(1)
        self._tmp_output_data[self._tmp_output_pos] = val
        self._tmp_output_pos += 1

    cdef void _encode_smallint(self, libc.stdint.int16_t v):
        if self._tmp_output_buffer_size < self._tmp_output_pos + 2:
            self._extend(2)
        self._tmp_output_data[self._tmp_output_pos] = <unsigned char> (v >> 8)
        self._tmp_output_data[self._tmp_output_pos + 1] = <unsigned char> v
        self._tmp_output_pos += 2

    cdef void _encode_int(self, libc.stdint.int32_t v):
        if self._tmp_output_buffer_size < self._tmp_output_pos + 4:
            self._extend(4)
        self._tmp_output_data[self._tmp_output_pos] = <unsigned char> (v >> 24)
        self._tmp_output_data[self._tmp_output_pos + 1] = <unsigned char> (v >> 16)
        self._tmp_output_data[self._tmp_output_pos + 2] = <unsigned char> (v >> 8)
        self._tmp_output_data[self._tmp_output_pos + 3] = <unsigned char> v
        self._tmp_output_pos += 4

    cdef void _encode_bigint(self, libc.stdint.int64_t v):
        if self._tmp_output_buffer_size < self._tmp_output_pos + 8:
            self._extend(8)
        self._tmp_output_data[self._tmp_output_pos] = <unsigned char> (v >> 56)
        self._tmp_output_data[self._tmp_output_pos + 1] = <unsigned char> (v >> 48)
        self._tmp_output_data[self._tmp_output_pos + 2] = <unsigned char> (v >> 40)
        self._tmp_output_data[self._tmp_output_pos + 3] = <unsigned char> (v >> 32)
        self._tmp_output_data[self._tmp_output_pos + 4] = <unsigned char> (v >> 24)
        self._tmp_output_data[self._tmp_output_pos + 5] = <unsigned char> (v >> 16)
        self._tmp_output_data[self._tmp_output_pos + 6] = <unsigned char> (v >> 8)
        self._tmp_output_data[self._tmp_output_pos + 7] = <unsigned char> v
        self._tmp_output_pos += 8

    cdef void _encode_float(self, float v):
        self._encode_int((<libc.stdint.int32_t*> <char*> &v)[0])

    cdef void _encode_double(self, double v):
        self._encode_bigint((<libc.stdint.int64_t*> <char*> &v)[0])

    cdef void _encode_bytes(self, char*b, size_t length):
        self._encode_int(length)
        if self._tmp_output_buffer_size < self._tmp_output_pos + length:
            self._extend(length)
        if length < 8:
            # This is faster than memcpy when the string is short.
            for i in range(length):
                self._tmp_output_data[self._tmp_output_pos + i] = b[i]
        else:
            memcpy(self._tmp_output_data + self._tmp_output_pos, b, length)
        self._tmp_output_pos += length
=======
    def __repr__(self):
        return 'RowCoderImpl[%s, %s]' % \
               (', '.join(str(c) for c in self._field_coders), self._field_names)
>>>>>>> 8758b21b

cdef class TinyIntCoderImpl(FieldCoderImpl):
    """
    A coder for tiny int value (from -128 to 127).
    """

    cpdef encode_to_stream(self, value, OutputStream out_stream):
        out_stream.write_int8(value)

    cpdef decode_from_stream(self, InputStream in_stream, size_t size):
        return in_stream.read_int8()

cdef class SmallIntCoderImpl(FieldCoderImpl):
    """
    A coder for small int value (from -32,768 to 32,767).
    """

    cpdef encode_to_stream(self, value, OutputStream out_stream):
        out_stream.write_int16(value)

    cpdef decode_from_stream(self, InputStream in_stream, size_t size):
        return in_stream.read_int16()

cdef class IntCoderImpl(FieldCoderImpl):
    """
    A coder for int value (from -2,147,483,648 to 2,147,483,647).
    """

    cpdef encode_to_stream(self, value, OutputStream out_stream):
        out_stream.write_int32(value)

    cpdef decode_from_stream(self, InputStream in_stream, size_t size):
        return in_stream.read_int32()

cdef class BigIntCoderImpl(FieldCoderImpl):
    """
    A coder for big int value (from -9,223,372,036,854,775,808 to 9,223,372,036,854,775,807).
    """

    cpdef encode_to_stream(self, value, OutputStream out_stream):
        out_stream.write_int64(value)

    cpdef decode_from_stream(self, InputStream in_stream, size_t size):
        return in_stream.read_int64()

cdef class BooleanCoderImpl(FieldCoderImpl):
    """
    A coder for a boolean value.
    """

    cpdef encode_to_stream(self, value, OutputStream out_stream):
        out_stream.write_byte(value)

    cpdef decode_from_stream(self, InputStream in_stream, size_t size):
        return not not in_stream.read_byte()

cdef class FloatCoderImpl(FieldCoderImpl):
    """
    A coder for a float value (4-byte single precision floating point number).
    """

    cpdef encode_to_stream(self, value, OutputStream out_stream):
        out_stream.write_float(value)

    cpdef decode_from_stream(self, InputStream in_stream, size_t size):
        return in_stream.read_float()

cdef class DoubleCoderImpl(FieldCoderImpl):
    """
    A coder for a double value (8-byte double precision floating point number).
    """

    cpdef encode_to_stream(self, value, OutputStream out_stream):
        out_stream.write_double(value)

    cpdef decode_from_stream(self, InputStream in_stream, size_t size):
        return in_stream.read_double()

cdef class BinaryCoderImpl(FieldCoderImpl):
    """
    A coder for a bytes value.
    """

    cpdef encode_to_stream(self, value, OutputStream out_stream):
        out_stream.write_bytes(value, len(value))

    cpdef decode_from_stream(self, InputStream in_stream, size_t size):
        return in_stream.read_bytes()

cdef class CharCoderImpl(FieldCoderImpl):
    """
    A coder for a str value.
    """

    cpdef encode_to_stream(self, value, OutputStream out_stream):
        cdef bytes value_bytes = value.encode('utf-8')
        out_stream.write_bytes(value_bytes, len(value_bytes))

    cpdef decode_from_stream(self, InputStream in_stream, size_t size):
        return in_stream.read_bytes().decode("utf-8")

cdef class BigDecimalCoderImpl(FieldCoderImpl):
    """
    A coder for a big decimal value (without fixed precision and scale).
    """

    def __init__(self):
        self._value_coder = CharCoderImpl()

    cpdef encode_to_stream(self, value, OutputStream out_stream):
        self._value_coder.encode_to_stream(str(value), out_stream)

    cpdef decode_from_stream(self, InputStream input_stream, size_t size):
        return decimal.Decimal(self._value_coder.decode_from_stream(input_stream, 0))

cdef class DecimalCoderImpl(FieldCoderImpl):
    """
    A coder for a decimal value (with fixed precision and scale).
    """

    def __init__(self, precision, scale):
        self._context = decimal.Context(prec=precision)
        self._scale_format = decimal.Decimal(10) ** -scale
        self._value_coder = CharCoderImpl()

    cpdef encode_to_stream(self, value, OutputStream out_stream):
        user_context = decimal.getcontext()
        decimal.setcontext(self._context)
        self._value_coder.encode_to_stream(str(value.quantize(self._scale_format)), out_stream)
        decimal.setcontext(user_context)

    cpdef decode_from_stream(self, InputStream in_stream, size_t size):
        user_context = decimal.getcontext()
        decimal.setcontext(self._context)
        result = decimal.Decimal(self._value_coder.decode_from_stream(in_stream, 0)) \
            .quantize(self._scale_format)
        decimal.setcontext(user_context)
        return result

cdef class DateCoderImpl(FieldCoderImpl):
    """
    A coder for a datetime.date value.
    """

    def __init__(self):
        self._EPOCH_ORDINAL = datetime.datetime(1970, 1, 1).toordinal()

    cpdef encode_to_stream(self, value, OutputStream out_stream):
        out_stream.write_int32(value.toordinal() - self._EPOCH_ORDINAL)

    cpdef decode_from_stream(self, InputStream in_stream, size_t size):
        return datetime.date.fromordinal(in_stream.read_int32() + self._EPOCH_ORDINAL)

cdef class TimeCoderImpl(FieldCoderImpl):
    """
    A coder for a datetime.time value.
    """

    cpdef encode_to_stream(self, value, OutputStream out_stream):
        cdef int32_t hour, minute, seconds, microsecond, milliseconds
        hour = value.hour
        minute = value.minute
        seconds = value.second
        microsecond = value.microsecond
        milliseconds = hour * 3600000 + minute * 60000 + seconds * 1000 + microsecond // 1000
        out_stream.write_int32(milliseconds)

    cpdef decode_from_stream(self, InputStream in_stream, size_t size):
        cdef int32_t value, seconds, milliseconds, minutes, hours
        value = in_stream.read_int32()
        seconds = value // 1000
        milliseconds = value % 1000
        minutes = seconds // 60
        seconds %= 60
        hours = minutes // 60
        minutes %= 60
        return datetime.time(hours, minutes, seconds, milliseconds * 1000)

cdef class TimestampCoderImpl(FieldCoderImpl):
    """
    A coder for a datetime.datetime value.
    """

    def __init__(self, precision):
        self._is_compact = precision <= 3

    cpdef encode_to_stream(self, value, OutputStream out_stream):
        cdef int32_t microseconds_of_second, nanoseconds
        cdef int64_t timestamp_seconds, timestamp_milliseconds
        timestamp_seconds = <int64_t> (value.replace(tzinfo=datetime.timezone.utc).timestamp())
        microseconds_of_second = value.microsecond
        timestamp_milliseconds = timestamp_seconds * 1000 + microseconds_of_second // 1000
        nanoseconds = microseconds_of_second % 1000 * 1000
        if self._is_compact:
            out_stream.write_int64(timestamp_milliseconds)
        else:
            out_stream.write_int64(timestamp_milliseconds)
            out_stream.write_int32(nanoseconds)

    cpdef decode_from_stream(self, InputStream in_stream, size_t size):
        return self._decode_timestamp_data_from_stream(in_stream)

    cdef _decode_timestamp_data_from_stream(self, InputStream in_stream):
        cdef int64_t milliseconds
        cdef int32_t nanoseconds, seconds, microseconds
        if self._is_compact:
            milliseconds = in_stream.read_int64()
            nanoseconds = 0
        else:
            milliseconds = in_stream.read_int64()
            nanoseconds = in_stream.read_int32()
        seconds = milliseconds // 1000
        microseconds = milliseconds % 1000 * 1000 + nanoseconds // 1000
        return datetime.datetime.utcfromtimestamp(seconds).replace(microsecond=microseconds)

cdef class LocalZonedTimestampCoderImpl(TimestampCoderImpl):
    """
    A coder for a datetime.datetime with time zone value.
    """

    def __init__(self, precision, timezone):
        super(LocalZonedTimestampCoderImpl, self).__init__(precision)
        self._timezone = timezone

    cpdef decode_from_stream(self, InputStream in_stream, size_t size):
        return self._timezone.localize(self._decode_timestamp_data_from_stream(in_stream))

cdef class PickledBytesCoderImpl(FieldCoderImpl):
    """
    A coder for all kinds of python object.
    """

    cpdef encode_to_stream(self, value, OutputStream out_stream):
        cdef bytes pickled_bytes
        pickled_bytes = cloudpickle.dumps(value)
        out_stream.write_bytes(pickled_bytes, len(pickled_bytes))

    cpdef decode_from_stream(self, InputStream in_stream, size_t size):
        cdef bytes pickled_bytes
        pickled_bytes = in_stream.read_bytes()
        return cloudpickle.loads(pickled_bytes)

cdef class BasicArrayCoderImpl(FieldCoderImpl):
    """
    A coder for basic array value (the element of array could be null).
    """

    def __init__(self, elem_coder: FieldCoderImpl):
        self._elem_coder = elem_coder

    cpdef encode_to_stream(self, value, OutputStream out_stream):
        cdef int32_t length, i
        cdef list list_value = value
        length = len(value)
        out_stream.write_int32(length)
        for i in range(length):
            item = list_value[i]
            if item is None:
                out_stream.write_byte(False)
            else:
                out_stream.write_byte(True)
                self._elem_coder.encode_to_stream(item, out_stream)

    cpdef decode_from_stream(self, InputStream in_stream, size_t size):
        cdef int32_t length
        length = in_stream.read_int32()
        return [self._elem_coder.decode_from_stream(in_stream, 0) if in_stream.read_byte()
                else None for _ in range(length)]

cdef class PrimitiveArrayCoderImpl(FieldCoderImpl):
    """
    A coder for primitive array value (the element of array won't be null).
    """

    def __init__(self, elem_coder: FieldCoderImpl):
        self._elem_coder = elem_coder

    cpdef encode_to_stream(self, value, OutputStream output_stream):
        cdef int32_t length, i
        cdef list list_value = value
        length = len(value)
        output_stream.write_int32(length)
        for i in range(length):
            self._elem_coder.encode_to_stream(list_value[i], output_stream)

    cpdef decode_from_stream(self, InputStream input_stream, size_t size):
        cdef int32_t length
        length = input_stream.read_int32()
        return [self._elem_coder.decode_from_stream(input_stream, 0) for _ in range(length)]

cdef class MapCoderImpl(FieldCoderImpl):
    """
    A coder for map value (dict with same type key and same type value).
    """

    def __init__(self, key_coder: FieldCoderImpl, value_coder: FieldCoderImpl):
        self._key_coder = key_coder
        self._value_coder = value_coder

    cpdef encode_to_stream(self, value, OutputStream out_stream):
        cdef int32_t length
        length = len(value)
        out_stream.write_int32(length)
        items = value.items()
        for k, v in items:
            self._key_coder.encode_to_stream(k, out_stream)
            if v is None:
                out_stream.write_byte(True)
            else:
                out_stream.write_byte(False)
                self._value_coder.encode_to_stream(v, out_stream)

    cpdef decode_from_stream(self, InputStream in_stream, size_t size):
        cdef int32_t length
        cdef dict map_value
        length = in_stream.read_int32()
        map_value = {}
        for _ in range(length):
            key = self._key_coder.decode_from_stream(in_stream, 0)
            if in_stream.read_byte():
                map_value[key] = None
            else:
                map_value[key] = self._value_coder.decode_from_stream(in_stream, 0)
        return map_value

cdef class TupleCoderImpl(FieldCoderImpl):
    """
    A coder for a tuple value.
    """

    def __init__(self, field_coders):
        self._field_coders = field_coders
        self._field_count = len(field_coders)

    cpdef encode_to_stream(self, value, OutputStream out_stream):
        cdef tuple tuple_value = value
        for i in range(self._field_count):
            self._field_coders[i].encode_to_stream(tuple_value[i], out_stream)

    cpdef decode_from_stream(self, InputStream in_stream, size_t size):
        cdef int32_t i
        cdef list decoded_list
        decoded_list = [self._field_coders[i].decode_from_stream(in_stream, 0)
                        for i in range(self._field_count)]
        return tuple(decoded_list)

cdef class TimeWindowCoderImpl(FieldCoderImpl):
    """
    A coder for TimeWindow.
    """

    cpdef encode_to_stream(self, value, OutputStream out_stream):
        out_stream.write_int64(value.start)
        out_stream.write_int64(value.end)

    cpdef decode_from_stream(self, InputStream in_stream, size_t size):
        cdef int64_t start, end
        start = in_stream.read_int64()
        end = in_stream.read_int64()
        return TimeWindow(start, end)

cdef class CountWindowCoderImpl(FieldCoderImpl):
    """
    A coder for CountWindow.
    """

    cpdef encode_to_stream(self, value, OutputStream out_stream):
        out_stream.write_int64(value.id)

    cpdef decode_from_stream(self, InputStream in_stream, size_t size):
        return CountWindow(in_stream.read_int64())<|MERGE_RESOLUTION|>--- conflicted
+++ resolved
@@ -152,52 +152,6 @@
                 self._mask[field_pos] = (b & self._mask_byte_search_table[i]) > 0
                 field_pos += 1
 
-<<<<<<< HEAD
-    cdef _encode_list_value(self, list results, LengthPrefixOutputStream output_stream):
-        cdef list result
-        cdef InternalRow value
-        if self._is_first_row and results:
-            self._is_row_data = isinstance(results[0], InternalRow)
-            self._is_first_row = False
-        if self._is_row_data:
-            for value in results:
-                self._encode_internal_row(value, output_stream)
-        else:
-            for result in results:
-                for value in result:
-                    self._encode_internal_row(value, output_stream)
-
-    cdef _encode_internal_row(self, InternalRow row, LengthPrefixOutputStream output_stream):
-        self._encode_one_row_to_buffer(row.values, row.row_kind)
-        output_stream.write(self._tmp_output_data, self._tmp_output_pos)
-        self._tmp_output_pos = 0
-
-    cdef InternalRow _decode_field_row(self, RowCoderImpl field_coder):
-        cdef list row_field_coders
-        cdef size_t row_field_count, leading_complete_bytes_num, remaining_bits_num
-        cdef bint*mask
-        cdef unsigned char row_kind_value
-        cdef libc.stdint.int32_t i
-        cdef InternalRow row
-        cdef FieldCoder row_field_coder
-        row_field_coders = field_coder.field_coders
-        row_field_count = field_coder.field_count
-        mask = <bint*> malloc((row_field_count + ROW_KIND_BIT_SIZE) * sizeof(bint))
-        leading_complete_bytes_num = (row_field_count + ROW_KIND_BIT_SIZE) // 8
-        remaining_bits_num = (row_field_count + ROW_KIND_BIT_SIZE) % 8
-        self._read_mask(mask, leading_complete_bytes_num, remaining_bits_num)
-        row_kind_value = 0
-        for i in range(ROW_KIND_BIT_SIZE):
-            row_kind_value += mask[i] * 2 ** i
-        row = InternalRow([None if mask[i + ROW_KIND_BIT_SIZE] else
-                    self._decode_field(
-                        row_field_coders[i].coder_type(),
-                        row_field_coders[i].type_name(),
-                        row_field_coders[i])
-                    for i in range(row_field_count)], row_kind_value)
-        free(mask)
-        return row
-=======
         if self._remaining_bits_num:
             b = input_stream.read_byte()
             for i in range(self._remaining_bits_num):
@@ -256,7 +210,6 @@
         :param out_stream: Output Stream
         """
         pass
->>>>>>> 8758b21b
 
     cpdef decode_from_stream(self, InputStream in_stream, size_t size):
         """
@@ -358,67 +311,13 @@
         # encode mask value
         self._mask_utils.write_mask(list_value, 0, out_stream)
 
-<<<<<<< HEAD
-    cdef _encode_one_row_to_buffer(self, value, unsigned char row_kind_value):
-        cdef size_t i
-        self._write_mask(
-            value,
-            self._leading_complete_bytes_num,
-            self._remaining_bits_num,
-            row_kind_value,
-            self._field_count)
-=======
         # encode every field value
         field_coders = self._field_coders
->>>>>>> 8758b21b
         for i in range(self._field_count):
             item = list_value[i]
             if item is not None:
-<<<<<<< HEAD
-                if self._field_coder_type[i] == SIMPLE:
-                    self._encode_field_simple(self._field_type[i], item)
-                else:
-                    self._encode_field_complex(self._field_type[i], self._field_coders[i], item)
-
-    cpdef bytes encode_nested(self, value):
-        self._encode_one_row_to_buffer(value, 0)
-        cdef size_t pos
-        pos = self._tmp_output_pos
-        self._tmp_output_pos = 0
-        return self._tmp_output_data[:pos]
-
-    cdef _encode_one_row(self, value, LengthPrefixOutputStream output_stream):
-        self._encode_one_row_with_row_kind(value, output_stream, 0)
-
-    cdef _encode_one_row_with_row_kind(
-            self, value, LengthPrefixOutputStream output_stream, unsigned char row_kind_value):
-        self._encode_one_row_to_buffer(value, row_kind_value)
-        output_stream.write(self._tmp_output_data, self._tmp_output_pos)
-        self._tmp_output_pos = 0
-
-    cdef void _read_mask(self, bint*mask,
-                         size_t input_leading_complete_bytes_num,
-                         size_t input_remaining_bits_num):
-        cdef size_t field_pos, i
-        cdef unsigned char b
-        field_pos = 0
-        for _ in range(input_leading_complete_bytes_num):
-            b = self._input_data[self._input_pos]
-            self._input_pos += 1
-            for i in range(8):
-                mask[field_pos] = (b & self._mask_byte_search_table[i]) > 0
-                field_pos += 1
-
-        if input_remaining_bits_num:
-            b = self._input_data[self._input_pos]
-            self._input_pos += 1
-            for i in range(input_remaining_bits_num):
-                mask[field_pos] = (b & self._mask_byte_search_table[i]) > 0
-                field_pos += 1
-=======
                 field_coder = <FieldCoderImpl> field_coders[i]
                 field_coder.encode_to_stream(item, out_stream)
->>>>>>> 8758b21b
 
     cpdef decode_from_stream(self, InputStream in_stream, size_t size):
         cdef bint*mask
@@ -502,278 +401,9 @@
         row.set_row_kind(RowKind(row_kind_value))
         return row
 
-<<<<<<< HEAD
-    cdef unsigned char _decode_byte(self) except? -1:
-        self._input_pos += 1
-        return <unsigned char> self._input_data[self._input_pos - 1]
-
-    cdef libc.stdint.int16_t _decode_smallint(self) except? -1:
-        self._input_pos += 2
-        return (<unsigned char> self._input_data[self._input_pos - 1]
-                | <libc.stdint.uint32_t> <unsigned char> self._input_data[self._input_pos - 2] << 8)
-
-    cdef libc.stdint.int32_t _decode_int(self) except? -1:
-        self._input_pos += 4
-        return (<unsigned char> self._input_data[self._input_pos - 1]
-                | <libc.stdint.uint32_t> <unsigned char> self._input_data[self._input_pos - 2] << 8
-                | <libc.stdint.uint32_t> <unsigned char> self._input_data[self._input_pos - 3] << 16
-                | <libc.stdint.uint32_t> <unsigned char> self._input_data[
-                    self._input_pos - 4] << 24)
-
-    cdef libc.stdint.int64_t _decode_bigint(self) except? -1:
-        self._input_pos += 8
-        return (<unsigned char> self._input_data[self._input_pos - 1]
-                | <libc.stdint.uint64_t> <unsigned char> self._input_data[self._input_pos - 2] << 8
-                | <libc.stdint.uint64_t> <unsigned char> self._input_data[self._input_pos - 3] << 16
-                | <libc.stdint.uint64_t> <unsigned char> self._input_data[self._input_pos - 4] << 24
-                | <libc.stdint.uint64_t> <unsigned char> self._input_data[self._input_pos - 5] << 32
-                | <libc.stdint.uint64_t> <unsigned char> self._input_data[self._input_pos - 6] << 40
-                | <libc.stdint.uint64_t> <unsigned char> self._input_data[self._input_pos - 7] << 48
-                | <libc.stdint.uint64_t> <unsigned char> self._input_data[
-                    self._input_pos - 8] << 56)
-
-    cdef float _decode_float(self) except? -1:
-        cdef libc.stdint.int32_t as_long = self._decode_int()
-        return (<float*> <char*> &as_long)[0]
-
-    cdef double _decode_double(self) except? -1:
-        cdef libc.stdint.int64_t as_long = self._decode_bigint()
-        return (<double*> <char*> &as_long)[0]
-
-    cdef bytes _decode_bytes(self):
-        cdef libc.stdint.int32_t size = self._decode_int()
-        self._input_pos += size
-        return self._input_data[self._input_pos - size: self._input_pos]
-
-    cdef _encode_field(self, CoderType coder_type, TypeName field_type, FieldCoder field_coder,
-                            item):
-        if coder_type == SIMPLE:
-            self._encode_field_simple(field_type, item)
-        else:
-            self._encode_field_complex(field_type, field_coder, item)
-
-    cdef _encode_field_simple(self, TypeName field_type, item):
-        cdef libc.stdint.int32_t hour, minute, seconds, microsecond, milliseconds
-        cdef bytes item_bytes
-        if field_type == TINYINT:
-            # tinyint
-            self._encode_byte(item)
-        elif field_type == SMALLINT:
-            # smallint
-            self._encode_smallint(item)
-        elif field_type == INT:
-            # int
-            self._encode_int(item)
-        elif field_type == BIGINT:
-            # bigint
-            self._encode_bigint(item)
-        elif field_type == BOOLEAN:
-            # boolean
-            self._encode_byte(item)
-        elif field_type == FLOAT:
-            # float
-            self._encode_float(item)
-        elif field_type == DOUBLE:
-            # double
-            self._encode_double(item)
-        elif field_type == BINARY:
-            # bytes
-            self._encode_bytes(item, len(item))
-        elif field_type == CHAR:
-            # str
-            item_bytes = item.encode('utf-8')
-            self._encode_bytes(item_bytes, len(item_bytes))
-        elif field_type == DATE:
-            # Date
-            # EPOCH_ORDINAL = datetime.datetime(1970, 1, 1).toordinal()
-            # The value of EPOCH_ORDINAL is 719163
-            self._encode_int(item.toordinal() - 719163)
-        elif field_type == TIME:
-            # Time
-            hour = item.hour
-            minute = item.minute
-            seconds = item.second
-            microsecond = item.microsecond
-            milliseconds = hour * 3600000 + minute * 60000 + seconds * 1000 + microsecond // 1000
-            self._encode_int(milliseconds)
-        elif field_type == PICKLED_BYTES:
-            # pickled object
-            pickled_bytes = cloudpickle.dumps(item)
-            self._encode_bytes(pickled_bytes, len(pickled_bytes))
-        elif field_type == BIG_DEC:
-            item_bytes = str(item).encode('utf-8')
-            self._encode_bytes(item_bytes, len(item_bytes))
-
-    cdef _encode_field_complex(self, TypeName field_type, FieldCoder field_coder, item):
-        cdef libc.stdint.int32_t nanoseconds, microseconds_of_second, length, row_field_count
-        cdef libc.stdint.int32_t leading_complete_bytes_num, remaining_bits_num
-        cdef libc.stdint.int64_t timestamp_milliseconds, timestamp_seconds
-        cdef FieldCoder value_coder, key_coder
-        cdef TypeName value_type, key_type
-        cdef CoderType value_coder_type, key_coder_type
-        cdef FieldCoder row_field_coder
-        cdef unsigned char row_kind_value
-        cdef list row_field_coders, row_value
-
-        if field_type == DECIMAL:
-            # decimal
-            user_context = decimal.getcontext()
-            decimal.setcontext((<DecimalCoderImpl> field_coder).context)
-            bytes_value = str(item.quantize((<DecimalCoderImpl> field_coder).scale_format)).encode(
-                "utf-8")
-            self._encode_bytes(bytes_value, len(bytes_value))
-            decimal.setcontext(user_context)
-        elif field_type == TIMESTAMP or field_type == LOCAL_ZONED_TIMESTAMP:
-            # Timestamp
-            timestamp_seconds = <libc.stdint.int64_t> (
-                item.replace(tzinfo=datetime.timezone.utc).timestamp())
-            microseconds_of_second = item.microsecond
-            timestamp_milliseconds = timestamp_seconds * 1000 + microseconds_of_second // 1000
-            nanoseconds = microseconds_of_second % 1000 * 1000
-            if field_coder.is_compact:
-                self._encode_bigint(timestamp_milliseconds)
-            else:
-                self._encode_bigint(timestamp_milliseconds)
-                self._encode_int(nanoseconds)
-        elif field_type == BASIC_ARRAY:
-            # Basic Array
-            length = len(item)
-            value_coder = (<BasicArrayCoderImpl> field_coder).elem_coder
-            value_type = value_coder.type_name()
-            value_coder_type = value_coder.coder_type()
-            self._encode_int(length)
-            for i in range(length):
-                value = item[i]
-                if value is None:
-                    self._encode_byte(False)
-                else:
-                    self._encode_byte(True)
-                    self._encode_field(value_coder_type, value_type, value_coder, value)
-        elif field_type == PRIMITIVE_ARRAY:
-            # Primitive Array
-            length = len(item)
-            value_coder = (<PrimitiveArrayCoderImpl> field_coder).elem_coder
-            value_type = value_coder.type_name()
-            value_coder_type = value_coder.coder_type()
-            self._encode_int(length)
-            for i in range(length):
-                value = item[i]
-                self._encode_field(value_coder_type, value_type, value_coder, value)
-        elif field_type == MAP:
-            # Map
-            length = len(item)
-            self._encode_int(length)
-            iter_items = item.items()
-            key_coder = (<MapCoderImpl> field_coder).key_coder
-            key_type = key_coder.type_name()
-            key_coder_type = key_coder.coder_type()
-            value_coder = (<MapCoderImpl> field_coder).value_coder
-            value_type = value_coder.type_name()
-            value_coder_type = value_coder.coder_type()
-            for iter_item in iter_items:
-                key = iter_item[0]
-                value = iter_item[1]
-                self._encode_field(key_coder_type, key_type, key_coder, key)
-                if value is None:
-                    self._encode_byte(True)
-                else:
-                    self._encode_byte(False)
-                    self._encode_field(value_coder_type, value_type, value_coder, value)
-        elif field_type == ROW:
-            # Row
-            row_field_coders = (<RowCoderImpl> field_coder).field_coders
-            row_field_count = len(row_field_coders)
-            leading_complete_bytes_num = (row_field_count + ROW_KIND_BIT_SIZE) // 8
-            remaining_bits_num = (row_field_count + ROW_KIND_BIT_SIZE) % 8
-            row_value = list(item)
-            if isinstance(item, InternalRow):
-                row_kind_value = item.row_kind
-            elif isinstance(item, Row):
-                row_kind_value = item._row_kind.value
-            else:
-                row_kind_value = 0
-            self._write_mask(row_value, leading_complete_bytes_num, remaining_bits_num, row_kind_value, row_field_count)
-            for i in range(row_field_count):
-                field_item = row_value[i]
-                row_field_coder = row_field_coders[i]
-                if field_item is not None:
-                    self._encode_field(row_field_coder.coder_type(), row_field_coder.type_name(),
-                                       row_field_coder, field_item)
-        elif field_type == TUPLE:
-            tuple_field_coders = (<TupleCoderImpl> field_coder).field_coders
-            tuple_field_count = len(tuple_field_coders)
-            tuple_value = list(item)
-            for i in range(tuple_field_count):
-                field_item = tuple_value[i]
-                tuple_field_coder = tuple_field_coders[i]
-                if field_item is not None:
-                    self._encode_field(tuple_field_coder.coder_type(),
-                                       tuple_field_coder.type_name(),
-                                       tuple_field_coder,
-                                       field_item)
-
-    cdef void _extend(self, size_t missing):
-        while self._tmp_output_buffer_size < self._tmp_output_pos + missing:
-            self._tmp_output_buffer_size *= 2
-        self._tmp_output_data = <char*> realloc(self._tmp_output_data, self._tmp_output_buffer_size)
-
-    cdef void _encode_byte(self, unsigned char val):
-        if self._tmp_output_buffer_size < self._tmp_output_pos + 1:
-            self._extend(1)
-        self._tmp_output_data[self._tmp_output_pos] = val
-        self._tmp_output_pos += 1
-
-    cdef void _encode_smallint(self, libc.stdint.int16_t v):
-        if self._tmp_output_buffer_size < self._tmp_output_pos + 2:
-            self._extend(2)
-        self._tmp_output_data[self._tmp_output_pos] = <unsigned char> (v >> 8)
-        self._tmp_output_data[self._tmp_output_pos + 1] = <unsigned char> v
-        self._tmp_output_pos += 2
-
-    cdef void _encode_int(self, libc.stdint.int32_t v):
-        if self._tmp_output_buffer_size < self._tmp_output_pos + 4:
-            self._extend(4)
-        self._tmp_output_data[self._tmp_output_pos] = <unsigned char> (v >> 24)
-        self._tmp_output_data[self._tmp_output_pos + 1] = <unsigned char> (v >> 16)
-        self._tmp_output_data[self._tmp_output_pos + 2] = <unsigned char> (v >> 8)
-        self._tmp_output_data[self._tmp_output_pos + 3] = <unsigned char> v
-        self._tmp_output_pos += 4
-
-    cdef void _encode_bigint(self, libc.stdint.int64_t v):
-        if self._tmp_output_buffer_size < self._tmp_output_pos + 8:
-            self._extend(8)
-        self._tmp_output_data[self._tmp_output_pos] = <unsigned char> (v >> 56)
-        self._tmp_output_data[self._tmp_output_pos + 1] = <unsigned char> (v >> 48)
-        self._tmp_output_data[self._tmp_output_pos + 2] = <unsigned char> (v >> 40)
-        self._tmp_output_data[self._tmp_output_pos + 3] = <unsigned char> (v >> 32)
-        self._tmp_output_data[self._tmp_output_pos + 4] = <unsigned char> (v >> 24)
-        self._tmp_output_data[self._tmp_output_pos + 5] = <unsigned char> (v >> 16)
-        self._tmp_output_data[self._tmp_output_pos + 6] = <unsigned char> (v >> 8)
-        self._tmp_output_data[self._tmp_output_pos + 7] = <unsigned char> v
-        self._tmp_output_pos += 8
-
-    cdef void _encode_float(self, float v):
-        self._encode_int((<libc.stdint.int32_t*> <char*> &v)[0])
-
-    cdef void _encode_double(self, double v):
-        self._encode_bigint((<libc.stdint.int64_t*> <char*> &v)[0])
-
-    cdef void _encode_bytes(self, char*b, size_t length):
-        self._encode_int(length)
-        if self._tmp_output_buffer_size < self._tmp_output_pos + length:
-            self._extend(length)
-        if length < 8:
-            # This is faster than memcpy when the string is short.
-            for i in range(length):
-                self._tmp_output_data[self._tmp_output_pos + i] = b[i]
-        else:
-            memcpy(self._tmp_output_data + self._tmp_output_pos, b, length)
-        self._tmp_output_pos += length
-=======
     def __repr__(self):
         return 'RowCoderImpl[%s, %s]' % \
                (', '.join(str(c) for c in self._field_coders), self._field_names)
->>>>>>> 8758b21b
 
 cdef class TinyIntCoderImpl(FieldCoderImpl):
     """
